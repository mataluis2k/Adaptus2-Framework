{
  "name": "adaptus2-framework",
<<<<<<< HEAD
  "version": "2.0.26",
=======
  "version": "2.0.27",
>>>>>>> 9562b534
  "description": "The Highly Scalable and Configurable API Framework for Node.js",
  "private": false,
  "preferGlobal": true,
  "engines": {
    "node": ">=18.18.0"
  },
  "bin": {
    "adaptus2-cli": "./cliClient.js",
    "adaptus2": "./index.js",
    "adaptus2-setup": "./Adaptus2-install.js"
  },
  "scripts": {
    "postinstall": "node scripts/copy-plugins.js",
    "start": "node index.js",
    "dev": "nodemon index.js",
    "test": "jest"
  },
  "keywords": [
    "nodejs",
    "Adaptus2",
    "server"
  ],
  "author": "Luis B. Mata <headmaster@theleadershub.net>",
  "license": "MIT",
  "bugs": {
    "url": "https://github.com/mataluis2k/Adaptus2-Framework/issues"
  },
  "homepage": "https://github.com/mataluis2k/Adaptus2-Framework#readme",
  "dependencies": {
    "@ffmpeg-installer/ffmpeg": "^1.1.0",
    "@ffprobe-installer/ffprobe": "^2.1.2",
    "@langchain/core": "^0.3.19",
    "@langchain/openai": "^0.3.14",
    "@zilliz/milvus2-sdk-node": "^2.5.1",
    "ajv": "^8.17.1",
    "aws-sdk": "^2.1692.0",
    "axios": "^1.7.9",
    "bcrypt": "^5.1.1",
    "bcryptjs": "^2.4.3",
    "body-parser": "^1.20.3",
    "braintree": "^3.26.0",
    "compression": "^1.7.5",
    "cors": "^2.8.5",
    "density-clustering": "^1.3.0",
    "dotenv": "^16.4.6",
    "express": "^4.21.1",
    "express-rate-limit": "^7.5.0",
    "firebase-admin": "^13.0.1",
    "fluent-ffmpeg": "^2.1.3",
    "fs": "^0.0.1-security",
    "graphql": "^16.9.0",
    "graphql-http": "^1.22.3",
    "handlebars": "^4.7.8",
    "helmet": "^8.0.0",
    "ioredis": "^5.4.1",
    "joi": "^17.13.3",
    "jsonwebtoken": "^9.0.2",
    "langchain": "^0.3.6",
    "mime-types": "^2.1.35",
    "ml-kmeans": "^6.0.0",
    "mongodb": "^6.10.0",
    "morgan": "^1.10.0",
    "multer": "^1.4.5-lts.1",
    "mysql2": "^3.11.4",
    "natural": "^8.0.1",
    "node-fetch": "^3.3.2",
    "node-schedule": "^2.1.1",
    "ollama": "^0.5.12",
    "openai": "^4.74.0",
    "passport": "^0.7.0",
    "passport-oauth2": "^1.8.0",
    "path": "^0.12.7",
    "pg": "^8.13.1",
    "pinecone-client": "^2.0.0",
    "qdrant-client": "^0.0.1",
    "snowflake-sdk": "^2.0.0",
    "socket.io": "^4.8.1",
    "socket.io-client": "^4.8.1",
    "stripe": "^17.4.0",
    "swagger-jsdoc": "^6.2.8",
    "uuid": "^11.0.3",
    "weaviate-client": "^3.2.5",
    "web-push": "^3.6.7"
  },
  "devDependencies": {
    "jest": "^29.7.0",
    "supertest": "^7.0.0"
  }
}<|MERGE_RESOLUTION|>--- conflicted
+++ resolved
@@ -1,10 +1,6 @@
 {
   "name": "adaptus2-framework",
-<<<<<<< HEAD
-  "version": "2.0.26",
-=======
   "version": "2.0.27",
->>>>>>> 9562b534
   "description": "The Highly Scalable and Configurable API Framework for Node.js",
   "private": false,
   "preferGlobal": true,
@@ -14,6 +10,7 @@
   "bin": {
     "adaptus2-cli": "./cliClient.js",
     "adaptus2": "./index.js",
+    "adaptus2-setup": "./Adaptus2-install.js"
     "adaptus2-setup": "./Adaptus2-install.js"
   },
   "scripts": {
