--- conflicted
+++ resolved
@@ -126,11 +126,7 @@
         }
     }
 
-<<<<<<< HEAD
-    async generateResponse(prompt, messages = [], format = 'text', model = this.model) {
-=======
     async generateResponse(prompt, messages = [], format = 'text', opts = {}) {
->>>>>>> 1512afd3
         await this.ensureInitialized();
         try {
             // For Ollama, we'll concatenate previous messages into the prompt
@@ -142,13 +138,8 @@
                 `${contextPrompt}\nuser: ${prompt}` : 
                 prompt;
     
-<<<<<<< HEAD
-            const options = { 
-                model: model, 
-=======
             const requestOptions = {
                 model: opts.model || this.model,
->>>>>>> 1512afd3
                 prompt: fullPrompt,
                 stream: false,
             };
