--- conflicted
+++ resolved
@@ -1,6 +1,5 @@
 const fs = require('fs');
 const path = require('path');
-// Note: Assuming 'ruleEngine' module export is { RuleEngine }, but the file is ruleEngine.js
 const { RuleEngine } = require(path.join(__dirname, '../modules/ruleEngine'));
 const response = require(path.join(__dirname, '../modules/response'));
 const { setContext } = require('../modules/context');
@@ -22,76 +21,16 @@
     }
 
     middleware() {
-        const self = this;
-
         return async (req, res, next) => {
-            const { setContext } = require('../modules/context');
             setContext('req', req);
-<<<<<<< HEAD
-
-            if (!self.ruleEngine) {
-=======
             if (!this.ruleEngine) {
                 // Keep this quiet to avoid spamming logs on routes without rules.
->>>>>>> b3949d47
                 return next();
             }
 
             const eventType = req.method.toUpperCase();
             let pathSegments = req.path.split('/').filter(Boolean);
             let entityName = pathSegments.includes('api') ? pathSegments[pathSegments.indexOf('api') + 1] : pathSegments[0];
-<<<<<<< HEAD
-
-            if (eventType !== 'GET') {
-                // Logic for POST/PUT/etc. remains the same
-                if (['POST', 'PUT', 'PATCH', 'DELETE'].includes(eventType) && req.body) {
-                    try {
-                        const data = { ...req.body, user_agent: req.headers['user-agent'], user_ip: req.ip, method: req.method, path: req.path };
-                        await self.ruleEngine.processEvent(eventType, entityName, data, {
-                            ...(self.dependencyManager.context || {}),
-                            actions: { ...((self.dependencyManager.context || {}).actions || {}), update: (ctx, entity, field, value) => { req.body[field] = value; } },
-                        });
-                    } catch (err) {
-                      console.error(`Error processing inbound ${eventType} rules:`, err.message);
-                      return res.status(500).json({ error: `${eventType} rules processing failed` });
-                    }
-                }
-                return next();
-            }
-
-            const globalContext = self.dependencyManager.context || {};
-            const rules = self.ruleEngine.getRules();
-
-            const getRulesForEntity = rules.filter(rule =>
-                rule.entity.toLowerCase() === entityName.toLowerCase() && rule.eventType === 'GET'
-            );
-
-            const hasGetInRule = getRulesForEntity.some(rule => rule.direction === 'in');
-            const hasGetOutRule = getRulesForEntity.some(rule => rule.direction === 'out');
-            const hasGenericGetRule = getRulesForEntity.some(rule => rule.direction === null);
-
-            if (hasGetInRule || hasGenericGetRule) {
-                const data = { ...req.query, user_agent: req.headers['user-agent'], user_ip: req.ip, method: req.method, path: req.path };
-
-                await self.ruleEngine.processEvent('GET', entityName, data, {
-                    ...globalContext,
-                    req: req,
-                    res: res,
-                    actions: { ...(globalContext.actions || {}) },
-                    direction: 'in'
-                });
-                // The plugin has run and populated the responseBus.
-                // We now pass control to the DynamicRouteHandler.
-                return next();
-
-            } else if (hasGetOutRule) {
-                // Logic for GETOUT remains the same
-                const originalSend = res.send;
-                res.send = async (responseData) => {
-                    try {
-                        let parsedData = (typeof responseData === 'string') ? JSON.parse(responseData) : responseData;
-                        const ruleData = parsedData.data ? (Array.isArray(parsedData.data) ? parsedData.data : [parsedData.data]) : [];
-=======
 
             const hasRules = this.ruleEngine.hasRulesForEntity(entityName);
             if (!hasRules) {
@@ -265,27 +204,9 @@
                                     }
                                 }
                             };
->>>>>>> b3949d47
-
-                        if (ruleData.length > 0) {
-                            await self.ruleEngine.processEvent('GET', entityName, ruleData, {
+
+                            await this.ruleEngine.processEvent(eventType, entityName, ruleData, {
                                 ...globalContext,
-<<<<<<< HEAD
-                                actions: { ...(globalContext.actions || {}) },
-                                direction: 'out'
-                            });
-                        }
-                        originalSend.call(res, JSON.stringify(parsedData));
-                    } catch (err) {
-                        console.error(`Error processing outbound GET rules for entity: ${entityName}:`, err.message);
-                        originalSend.call(res, responseData);
-                    }
-                };
-                return next();
-            } else {
-                return next();
-            }
-=======
                                 actions: {
                                     ...(globalContext.actions || {}),
                                     update: customUpdateAction
@@ -319,9 +240,8 @@
 
             // Fallback for any other methods or scenarios not handled above.
             return next();
->>>>>>> b3949d47
         };
     }
-  }
-
-  module.exports = RuleEngineMiddleware;+}
+
+module.exports = RuleEngineMiddleware;