const express = require('express');
const cors = require('cors');
const fs = require('fs');
const path = require('path');
const packageJson = require('../package.json');
console.log(`Adaptus2-Framework Version: ${packageJson.version}`);

const morgan = require('morgan');
const Redis = require('ioredis');
const WebSocket = require('ws');
const http = require('http');
const APIAnalytics = require('./modules/apiAnalytics');
const AnalyticsRoutes = require('./routes/analytics');
const DevTools = require('./modules/devTools.js');
const DevToolsRoutes = require('./routes/devTools');
const crypto = require('crypto');
const multer = require('multer');
const net = require("net");
const helmet = require('helmet'); // Security middleware
const rateLimit = require('express-rate-limit'); // Rate limiting
const compression = require('compression'); // Response compression
require('dotenv').config({ path: __dirname + '/.env' });
const jwt = require('jsonwebtoken');
const axios = require('axios');
const requestLogger = require('./middleware/requestLoggingMiddleware');
const createGlobalValidationMiddleware = require('./middleware/validationMiddleware');
// Constants for configuration
const REDIS_RETRY_STRATEGY = (times) => Math.min(times * 50, 2000); // Exponential backoff
const DEFAULT_TIMEOUT = 30000; // 30 seconds
const MAX_REQUEST_SIZE = '10mb';
// Configure axios defaults
axios.defaults.timeout = DEFAULT_TIMEOUT;
axios.defaults.maxContentLength = 10 * 1024 * 1024; // 10MB
axios.interceptors.request.use(request => {
    request.startTime = Date.now();
    return request;
});

axios.interceptors.response.use(
    response => {
        try {
            const consolelog = require('./modules/logger');
            const duration = Date.now() - response.config.startTime;
            consolelog.log('External API Request:', {
                url: response.config.url,
                method: response.config.method,
                duration: `${duration}ms`,
                status: response.status,
                timestamp: new Date().toISOString()
            });
            return response;
        } catch (error) {
            console.error('Failed to log axios response:', error);
            return response;
        }
    },
    error => {
        try {
            const consolelog = require('./modules/logger');
            consolelog.error('External API Error:', {
                url: error.config?.url,
                method: error.config?.method,
                status: error.response?.status,
                statusText: error.response?.statusText,
                error: error.stack || error.message,
                timestamp: new Date().toISOString()
            });
        } catch (loggingError) {
            console.error('Failed to log axios error:', loggingError);
            console.error('Original error:', error);
        }
        return Promise.reject(error);
    }
);

// Import other modules with error handling
const { loadConfig, apiConfig, categorizedConfig, categorizeApiConfig } = require('./modules/apiConfig');
const { getDbConnection, extendContext } = require(path.join(__dirname, '/modules/db'));
const buildApiConfigFromDatabase = require('./modules/buildConfig');
const BusinessRules = require('./modules/business_rules');
const MLAnalytics = require('./modules/ml_analytics');

const RateLimit = require('./modules/rate_limit');
const generateGraphQLSchema = require('./modules/generateGraphQLSchema');
const { createHandler } = require('graphql-http/lib/use/express');
const ChatModule = require('./modules/chatModule'); // Chat Module
const generateSwaggerDoc = require('./modules/generateSwaggerDoc');
const StreamingServer = require('./modules/streamingServer'); // Streaming Module
const RuleEngine = require('./modules/ruleEngine');
const ollamaModule = require('./modules/ollamaModule'); // Ollama Module
const DynamicRouteHandler = require('./modules/DynamicRouteHandler');
const FirebaseService = require('./services/firebaseService'); // Firebase Service
const CMSManager = require('./modules/cmsManager'); // CMS Module

// Changes to enable clustering and plugin management
const PLUGIN_MANAGER = process.env.PLUGIN_MANAGER || 'local'; 
const CLUSTER_NAME = process.env.CLUSTER_NAME || 'default'; // Default cluster
const PLUGIN_UPDATE_CHANNEL = `${CLUSTER_NAME}:plugins:update`;
const PLUGIN_FILE_PREFIX = `${CLUSTER_NAME}:plugin:file:`;
const PLUGIN_EVENT_CHANNEL = `${process.env.CLUSTER_NAME || 'default'}:plugin:events`;
const PLUGIN_CODE_KEY = `${process.env.CLUSTER_NAME || 'default'}:plugin:code:`;   
// Plugn manager for cluster end here

const CONFIG_UPDATE_CHANNEL = `${CLUSTER_NAME}:config:update`;
const CONFIG_STORAGE_KEY = `${CLUSTER_NAME}:config:data`;
const { broadcastConfigUpdate, subscribeToConfigUpdates } = require('./modules/configSync');
const configDir = process.env.CONFIG_DIR || path.join(process.cwd(), 'config');
const configFile = path.join(configDir, 'apiConfig.json');
const rulesConfigPath = path.join(configDir, 'businessRules.dsl'); // Path to the rules file
const RuleEngineMiddleware = require('./middleware/RuleEngineMiddleware');
const { authenticateMiddleware, aclMiddleware } = require('./middleware/authenticationMiddleware');
const Handlebars = require('handlebars');
const bcrypt = require("bcryptjs");
const response = require('./modules/response'); // Import the shared response object

ruleEngine = null; // Global variable to hold the rule engine
const {  initializeRAG , handleRAG } = require("./modules/ragHandler1");

const corsOptions = {
    origin: process.env.CORS_ORIGIN || 'http://localhost:5173',
    methods: ['GET', 'POST', 'PUT', 'PATCH', 'DELETE', 'OPTIONS'],
    allowedHeaders: ['Content-Type', 'Authorization'],
    credentials: process.env.CORS_CREDENTIALS || true,
};

const consolelog = require('./modules/logger');
const winston = require('winston');

const logger = winston.createLogger({
    level: 'info',
    format: winston.format.combine(
        winston.format.timestamp(),
        winston.format.json()
    ),
    transports: [
        new winston.transports.Console({
            handleExceptions: true,
            handleRejections: true
        }),
        new winston.transports.File({
            filename: 'error.log',
            level: 'error',
            handleExceptions: true,
            handleRejections: true,
            maxsize: 5242880, // 5MB
            maxFiles: 5,
            tailable: true,
            eol: '\n',
            options: { flags: 'a' }
        })
    ],
    exitOnError: false // Don't exit on handled exceptions
});

// Add error event handlers for the file transport
logger.transports.forEach(transport => {
    if (transport instanceof winston.transports.File) {
        transport.on('error', (error) => {
            console.error('Error in file transport:', error);
        });
    }
});

// Initialize a global context for request storage
global.requestContext = new Map();

var newRules = null;
const { passport, authenticateOAuth } = require('./middleware/oauth.js');
const { config } = require('dotenv');


// Redis configuration with error handling and retry strategy
const redis = new Redis(process.env.REDIS_URL || 'redis://localhost:6379', {
    retryStrategy: REDIS_RETRY_STRATEGY,
    maxRetriesPerRequest: 3,
    enableReadyCheck: true,
    connectTimeout: 10000,
    lazyConnect: true
});

redis.on('error', (err) => {
    try {
        const consolelog = require('./modules/logger');
        consolelog.error('Redis Error:', {
            error: err.stack || err.message,
            timestamp: new Date().toISOString()
        });
    } catch (loggingError) {
        console.error('Failed to log Redis error:', loggingError);
        console.error('Original error:', err);
    }
});

redis.on('connect', () => {
    try {
        const consolelog = require('./modules/logger');
        consolelog.log('Redis Connection:', {
            status: 'connected',
            timestamp: new Date().toISOString()
        });
    } catch (error) {
        console.error('Failed to log Redis connection:', error);
    }
});
const JWT_SECRET = process.env.JWT_SECRET || 'IhaveaVeryStrongSecret';
const JWT_EXPIRY = process.env.JWT_EXPIRY || '1h';

// WebSocket event types
const WS_EVENTS = {
    DATABASE_CHANGE: 'DATABASE_CHANGE',
    CACHE_INVALIDATED: 'CACHE_INVALIDATED',
    CONFIG_UPDATED: 'CONFIG_UPDATED',
    ERROR: 'ERROR'
};

// Redis pub/sub channels
const REDIS_CHANNELS = {
    DB_CHANGES: 'db:changes',
    CACHE_UPDATES: 'cache:updates',
    CONFIG_CHANGES: 'config:changes'
};

// Create Redis publisher/subscriber instances
const redisPublisher = new Redis(process.env.REDIS_URL || 'redis://localhost:6379');
const redisSubscriber = new Redis(process.env.REDIS_URL || 'redis://localhost:6379');

consolelog.log('Current directory:', __dirname);

const graphqlDbType = process.env.DEFAULT_DBTYPE;
const graphqlDbConnection = process.env.DEFAULT_DBCONNECTION;

const mlAnalytics = new MLAnalytics();


const { globalContext, middleware,getContext } = require('./modules/context');
const e = require('express');

globalContext.actions.log = (ctx, action) => {
    let message = null;

    try {
        const consolelog = require('./modules/logger');
        consolelog.log('Action Log:', {
            action: action,
            timestamp: new Date().toISOString()
        });

        if (action.message) {
            message = action.message;
            const evaluatedMessage = new Function('data', `with(data) { return \`${message}\`; }`)(ctx.data || {});
            consolelog.log('Evaluated Message:', {
                message: evaluatedMessage,
                timestamp: new Date().toISOString()
            });
        }
    } catch (error) {
        try {
            const consolelog = require('./modules/logger');
            consolelog.error('Error in action.log:', {
                error: error.stack || error.message,
                message: message,
                timestamp: new Date().toISOString()
            });
        } catch (loggingError) {
            console.error('Failed to log action error:', loggingError);
            console.error('Original error:', error);
        }
    }
};

// globalContext.actions.response = (ctx, action) => {
//     try {
//         const consolelog = require('./modules/logger');
//         const { key = "data" } = action;

//         if (!ctx.data[key]) {
//             ctx.data[key] = {};
//             consolelog.log('Response Object:', {
//                 status: 'initialized',
//                 key: key,
//                 timestamp: new Date().toISOString()
//             });
//         } else {
//             consolelog.log('Response Object:', {
//                 status: 'exists',
//                 key: key,
//                 timestamp: new Date().toISOString()
//             });
//         }

//         return response;
//     } catch (error) {
//         try {
//             const consolelog = require('./modules/logger');
//             consolelog.error('Error in action.response:', {
//                 error: error.stack || error.message,
//                 timestamp: new Date().toISOString()
//             });
//         } catch (loggingError) {
//             console.error('Failed to log response error:', loggingError);
//             console.error('Original error:', error);
//         }
//         throw error;
//     }
// };

globalContext.actions.mergeTemplate = (ctx, params) => {
            const { data } = params;
            const template = data.template;
            let templateData = data.data;
            console.log(templateData);
            if (typeof templateData === 'string') {
                try {
                    // Attempt to parse JSON strings
                    templateData = JSON.parse(templateData);
                } catch (error) {
                    console.warn(
                        'Invalid templateData format. Could not parse as JSON. Proceeding with raw string.',error.message
                    );
                }
            }
            if (!template || typeof template !== 'string') {
                throw new Error('Invalid template. Ensure template is a valid string.');
            }
            if (!templateData || typeof templateData !== 'object') {
                throw new Error('Invalid data. Ensure data is a valid object.');
            }

            try {
                // Compile the Handlebars template and merge with data
                const compiledTemplate = Handlebars.compile(template);
                const result = compiledTemplate(templateData);
                ctx.data['response'] = result;
                console.log('Template merged successfully:', result);
                return { success: true, result, key: 'response' };
            } catch (error) {
                console.error('Error merging template:', error.message);
                throw new Error(`Failed to merge template: ${error.message}`);
            }
};

globalContext.actions.notify = (ctx, target) => {
    console.log(`[NOTIFY]: Notification sent to ${target}`);
};

globalContext.actions.response = (ctx, params) => {
    const { key, data } = params;    
    console.log(`[RESPONSE]: Data stored under key: ${data}`);
    response.setResponse(600, "done", null, data, 'response');
    return response;    
};

globalContext.actions.end = (ctx, params) => {
    console.log('[END]: End of action sequence');
    response.setResponse(600, null, null, null, 'END');
    return response;
};

function flattenResolvers(resolvers) {
    const flatResolvers = {};

    // Add Query resolvers to the top-level
    if (resolvers.Query) {
        Object.assign(flatResolvers, resolvers.Query);
    }

    // Add Mutation resolvers to the top-level (if any)
    if (resolvers.Mutation) {
        Object.assign(flatResolvers, resolvers.Mutation);
    }

    return flatResolvers;
}

async function clearRedisCache() {
    await redis.flushall();
    console.log("Redis cache cleared!");
}

function findArrayWithKeys(data, requiredKeys) {
    if (Array.isArray(data)) {
        // Check if this array matches the criteria
        if (data.length > 0 && data.every(item => 
            item && typeof item === 'object' && requiredKeys.every(k => k in item))) {
            return data; // Found the array
        } else {
            // Otherwise, search inside each element
            for (const element of data) {
                const found = findArrayWithKeys(element, requiredKeys);
                if (found) return found;
            }
        }
    } else if (data && typeof data === 'object') {
        // Search all object values
        for (const key in data) {
            const found = findArrayWithKeys(data[key], requiredKeys);
            if (found) return found;
        }
    }
    // If not found
    return null;
}

// Plugin broadcaster for cluster
async function loadAndBroadcastPluginNetwork(pluginName, pluginPath, pluginConfig) {
    console.log(`Using network plugin manager to load and broadcast plugin: ${pluginName} in cluster: ${CLUSTER_NAME}`);
    try {
        const fs = require('fs');
        const { promisify } = require('util');
        const readFile = promisify(fs.readFile);

        const pluginCode = await readFile(pluginPath, 'utf-8');

        // Store plugin code and config in Redis with cluster isolation
        await redis.hset(`${PLUGIN_FILE_PREFIX}${pluginName}`, {
            code: Buffer.from(pluginCode).toString('base64'), // Encode the plugin code
            config: JSON.stringify(pluginConfig),
        });

        // Publish an update message to the cluster-specific Redis Pub/Sub channel
        await redis.publish(PLUGIN_UPDATE_CHANNEL, JSON.stringify({ name: pluginName }));

        console.log(`Plugin "${pluginName}" broadcasted successfully in cluster "${CLUSTER_NAME}".`);
    } catch (err) {
        console.error(`Error broadcasting plugin "${pluginName}" in cluster "${CLUSTER_NAME}":`, err);
    }
}

function registerProxyEndpoints(app, apiConfig) {
    apiConfig.forEach((config, index) => {
        const {
            auth,
            acl,
            route,
            allowMethods,
            targetUrl,
            queryMapping,
            headers,
            cache,
            enrich,
            responseMapping,
        } = config;

        try {
            // Validate config structure
            if (config.routeType !== "proxy") {
                console.log(`Skipping non-proxy config at index ${index}`);
                return;
            }

            // Validate critical fields
            if (!route || !allowMethods || !targetUrl || !Array.isArray(allowMethods)) {
                console.error(`Invalid proxy configuration at index ${index}:`, config);
                throw new Error("Missing required fields: route, allowMethods, or targetUrl.");
            }
            if (typeof auth === 'undefined') {
                console.warn(`Missing 'auth' for route ${route} at index ${index}. Defaulting to no authentication.`);
            }

            if (typeof acl === 'undefined') {
                console.warn(`Missing 'acl' for route ${route} at index ${index}. Defaulting to no ACL.`);
            }

            // Register routes for each method in allowMethods
            allowMethods.forEach((method) => {
                console.log(`Registering proxy for route: ${route}, method: ${method}, targetUrl: ${targetUrl}`);
                consolelog.log(`Auth for route ${route}:`, auth); // 
                app[method.toLowerCase()](
                    route,
                    authenticateMiddleware(auth),
                    aclMiddleware(acl),
                    async (req, res) => {
                        console.log(`Proxy request received on route: ${route} [${method}]`);
                        try {
                            const cacheKey = `${route}:${method}:${JSON.stringify(req.query)}`;

                            // Check cache if enabled
                            if (cache?.enabled) {
                                console.log(`Checking cache for key: ${cacheKey}`);
                                const cachedData = await redis.get(cacheKey);
                                if (cachedData) {
                                    console.log("Cache hit:", cachedData);
                                    return res.json(JSON.parse(cachedData));
                                }
                                console.log("Cache miss for key:", cacheKey);
                            }

                            // Map incoming query parameters to external API
                            const externalParams = {};
                            for (const [localKey, externalKey] of Object.entries(queryMapping || {})) {
                                if (req.query[localKey] !== undefined) {
                                    externalParams[externalKey] = req.query[localKey];
                                }
                            }

                            // Make the external API request
                            const externalResponse = await axios({
                                url: targetUrl,
                                method: method.toLowerCase(),
                                params: externalParams,
                                headers: headers || {},
                            });

                            let responseData = externalResponse.data;

                            // Enrich response with internal endpoints
                            if (enrich && Array.isArray(enrich)) {
                                for (const enrichment of enrich) {
                                    const { route: enrichRoute, key, fields } = enrichment;

                                    for (const item of responseData) {
                                        const enrichKeyValue = item[key];
                                        if (enrichKeyValue) {
                                            const enrichmentResponse = await axios.get(enrichRoute, {
                                                params: { [key]: enrichKeyValue },
                                            });

                                            const enrichmentData = enrichmentResponse.data;
                                            fields.forEach((field) => {
                                                if (enrichmentData[field] !== undefined) {
                                                    item[field] = enrichmentData[field];
                                                }
                                            });
                                        }
                                    }
                                }
                            }

                            // Map response fields if responseMapping is defined
                            if (responseMapping) {
                                // Validate that responseData is an array
                                if (!Array.isArray(responseData)) {
                                    const foundArray = findArrayWithKeys(responseData, Object.keys(responseMapping));
                                    if (foundArray) {
                                        responseData = foundArray;
                                    } else {
                                        throw new Error(`Response data is not an array and does not contain keys: ${Object.keys(responseMapping)}`);
                                    }
                                }
                                responseData = responseData.map((item) => {
                                    const mappedItem = {};
                                    for (const [externalKey, localKey] of Object.entries(responseMapping)) {
                                        mappedItem[localKey] = item[externalKey];
                                    }
                                    return mappedItem;
                                });
                            }

                            // Cache response if caching is enabled
                            if (cache?.enabled) {
                                console.log(`Caching response for key: ${cacheKey} with TTL: ${cache.ttl}`);
                                await redis.setex(cacheKey, cache.ttl, JSON.stringify(responseData));
                            }

                            res.json(responseData);
                        } catch (error) {
                            console.error(`Error in proxy endpoint for route ${route}:`, error.message);
                            res.status(500).json({ error: "Internal Server Error" });
                        }
                    }
                );
            });
        } catch (err) {
            console.error(`Failed to register proxy at index ${index}:`, err.message);
        }
    });
}

function autoloadPlugins(pluginManager) {
    const configFilePath = path.join(configDir, 'plugins.json'); // File containing plugins to load

    try {
        if (!fs.existsSync(configFilePath)) {
            console.warn(`Plugin configuration file not found at ${configFilePath}. No plugins will be loaded.`);
            return;
        }

        const pluginList = JSON.parse(fs.readFileSync(configFilePath, 'utf-8'));

        if (!Array.isArray(pluginList)) {
            console.error(`Invalid plugin configuration format. Expected an array of plugin names.`);
            return;
        }

        pluginList.forEach((pluginName) => {
            try {
                pluginManager.loadPlugin(pluginName);
                console.log(`Plugin ${pluginName} loaded successfully.`);
            } catch (error) {
                console.error(`Failed to load plugin ${pluginName}: ${error.message}`);
            }
        });
    } catch (error) {
        console.error(`Error reading or parsing plugin configuration file: ${error.message}`);
    }
}


// Dynamic multer storage based on the config
function getMulterStorage(storagePath) {
    return multer.diskStorage({
      destination: (req, file, cb) => {
        cb(null, storagePath);
      },
      filename: (req, file, cb) => {
        const uniqueSuffix = Date.now() + '-' + Math.round(Math.random() * 1e9);
        cb(null, `${uniqueSuffix}-${file.originalname}`);
      },
    });
}

function registerStaticRoute(app, endpoint) {
    const { route, folderPath, auth, acl } = endpoint;

    if (!route || !folderPath) {
        console.error(`Invalid or missing parameters for static route: ${JSON.stringify(endpoint)}`);
        return; // Skip invalid configuration
    }

    const middlewares = [];
    
    // Add authentication middleware if specified
    if (auth) {
        middlewares.push(authenticateMiddleware(auth));
    }

    // Add access control middleware if specified
    if (acl) {
        middlewares.push(aclMiddleware(acl));
    }


    // Serve static files
    console.log(`Registering static route: ${route} -> ${folderPath}`);
    app.use(route, cors(corsOptions),cors(corsOptions), ...middlewares, express.static(folderPath));
}

const registerFileUploadEndpoint = (app, config) => {
    consolelog.log(config);
    const { route, dbTable, allowWrite, fileUpload , acl, auth } = config;
    consolelog.log(fileUpload);
    const upload = multer({        
        storage: getMulterStorage(fileUpload.storagePath),
        fileFilter: (req, file, cb) => {
            if (fileUpload.allowedFileTypes.includes(file.mimetype)) {
                cb(null, true);
            } else {
                cb(new Error(`Unsupported file type: ${file.mimetype}`), false);
            }
        },
    });

    const fieldName = fileUpload.fieldName || 'file'; // Default to 'file' if not specified
    
    app.post(route, authenticateMiddleware(auth), aclMiddleware(acl), upload.single(fieldName), async (req, res) => {
        const dbConnectionConfig = { dbType: config.dbType, dbConnection: config.dbConnection };
        console.log(req.body);
        // Extract file and metadata
        const { file } = req;
        // uploaded_by should come from the jwt token        
        const uploaded_by = req.user; // Ensure this is passed in the request body

        if (!file) {
            return res.status(400).json({ error: 'No file uploaded' });
        }

        const sql = `
            INSERT INTO ${dbTable} (${allowWrite.join(', ')})
            VALUES (?, ?, ?, ?)
        `;

        const values = [
            file.filename,
            path.join(fileUpload.storagePath, file.filename),
            file.mimetype,
            uploaded_by,
        ];

        console.log(`Uploading file to ${route}:`, values);

        try {
            const connection = await getDbConnection(dbConnectionConfig);
            const [result] = await connection.execute(sql, values);

            res.status(201).json({ message: 'File uploaded successfully', fileId: result.insertId });
        } catch (error) {
            console.error(`Error uploading file at ${route}:`, error);
            res.status(500).json({ error: 'Internal Server Error' });
        }
    });
};

  /**
 * Validates a user's password against a stored bcrypt hash.
 * Automatically detects bcrypt versions: $2a$, $2b$, $2y$
 * 
 * @param {string} plainPassword - The user's plaintext password
 * @param {string} hashedPassword - The bcrypt hashed password (from the database)
 * @returns {string} - "Pass" if valid, "Failed" if invalid
 */
function validatePassword(plainPassword, hashedPassword) {
    if (!plainPassword || !hashedPassword) {
        throw new Error("Both plainPassword and hashedPassword are required.");
    }

    // Check if the hash starts with a valid bcrypt version
    if (!hashedPassword.startsWith("$2a$") &&
        !hashedPassword.startsWith("$2b$") &&
        !hashedPassword.startsWith("$2y$")) {
        throw new Error("Invalid bcrypt version or hash format.");
    }

    // Compare the password with the stored hash
    const isMatch = bcrypt.compareSync(plainPassword, hashedPassword);

    return isMatch;
}

// Pre-cache all GET endpoints (with cache enabled) using default (empty) filters.
async function preCacheGetEndpoints(endpoints) {
    // Iterate over each endpoint in the provided configuration array.
    console.log("Pre-caching GET endpoints with caching enabled...");
    for (const endpoint of endpoints) {
      // Only pre-cache endpoints that:
      // - Allow GET (i.e. allowMethods includes 'GET')
      // - Have caching enabled (cache === 1)
      if (
        endpoint.allowMethods &&
        endpoint.allowMethods.includes("GET") &&
        endpoint.cache === 1 &&
        endpoint.route
      ) {
        const route = endpoint.route;
        // Use an empty query object so that JSON.stringify({}) is the cache key
        const cacheKey = `cache:${route}:${JSON.stringify({})}`;
        try {
          const connection = await getDbConnection(endpoint);
          if (!connection) {
            console.error(
              `Database connection failed for ${endpoint.dbConnection} at endpoint ${route}`
            );
            continue;
          }
          
          // Use default pagination: limit 20, offset 0.
          const limit = 20;
          const offset = 0;
  
          // Build SELECT fields: use endpoint.allowRead (all allowed fields)
          const fields = endpoint.allowRead
            .map(field => `${endpoint.dbTable}.${field}`)
            .join(", ");
            
          // Process any relationships (if defined)
          let joinClause = "";
          let relatedFields = "";
          if (Array.isArray(endpoint.relationships)) {
            endpoint.relationships.forEach(rel => {
              joinClause += ` LEFT JOIN ${rel.relatedTable} ON ${endpoint.dbTable}.${rel.foreignKey} = ${rel.relatedTable}.${rel.relatedKey}`;
              relatedFields += `, ${rel.fields.map(field => `${rel.relatedTable}.${field}`).join(", ")}`;
            });
          }
          const queryFields = `${fields}${relatedFields}`;
  
          // Since we are pre-caching the default (unfiltered) query,
          // there is no WHERE clause.
          const whereClauseString = "";
          const dataQuery = `
            SELECT ${queryFields}
            FROM ${endpoint.dbTable}
            ${joinClause}
            ${whereClauseString}
            LIMIT ${limit} OFFSET ${offset}
          `;
          const countQuery = `
            SELECT COUNT(*) as totalCount
            FROM ${endpoint.dbTable}
            ${joinClause}
            ${whereClauseString}
          `;
  
          // Determine total count:
          // For endpoints without any filter, try to use the approximate count
          // from the table_stats table if it exists. If not, disable count.
          let totalCount = 0;
          try {
            const [tables] = await connection.execute(
              "SELECT TABLE_NAME FROM information_schema.tables WHERE table_schema = DATABASE() AND table_name = ?",
              ["table_stats"]
            );
            if (tables.length > 0) {
              // table_stats exists; try to use it.
              const approxQuery = "SELECT row_count as totalCount FROM table_stats WHERE table_name = ?";
              try {
                const [approxResult] = await connection.execute(approxQuery, [endpoint.dbTable]);
                totalCount = approxResult[0]?.totalCount || 0;
              } catch (err) {
                console.error("Error executing approximate count query:", err);
                totalCount = 0;
              }
            } else {
              console.log(`table_stats table not found; disabling record count for endpoint ${route}.`);
              totalCount = 0;
            }
          } catch (err) {
            console.error("Error checking for table_stats:", err);
            totalCount = 0;
          }
  
          // Execute the data query (with no filter parameters)
          const [results] = await connection.execute(dataQuery, []);
  
          // Build the response as in your GET route
          const responsePayload = {
            data: results,
            metadata: {
              totalRecords: totalCount,
              limit,
              offset,
              totalPages: Math.ceil(totalCount / limit),
            },
          };
  
          // Cache the response using the same TTL as in your route (300 seconds)
          await redis.set(cacheKey, JSON.stringify(responsePayload), "EX", 300);
          console.log(`Pre-cached GET endpoint: ${route} with key: ${cacheKey}`);
        } catch (error) {
          console.error(`Error pre-caching endpoint ${endpoint.route}:`, error);
        }
      }
    }
    console.log("Pre-caching GET endpoints with caching enabled...");
  }
  

function registerRoutes(app, apiConfig) {
    // Connection pool for database connections
    const connectionPool = new Map();

    // Cleanup function for connection pool
    const cleanup = async () => {
        for (const [key, conn] of connectionPool.entries()) {
            try {
                await conn.end();
                connectionPool.delete(key);
            } catch (error) {
                console.error(`Error closing connection for ${key}:`, error);
            }
        }
    };

    // Handle process termination
    process.on('SIGTERM', cleanup);
    process.on('SIGINT', cleanup);

    apiConfig.forEach((endpoint, index) => {
        const { route, dbTable, dbConnection: connString, allowRead, allowWrite, keys, acl, relationships, allowMethods, cache, auth, authentication, encryption } = endpoint;
        
        // Validate required configuration
        if (!connString || !dbTable || !route) {
            console.error(`Invalid endpoint configuration at index ${index}:`, {
                hasConnection: !!connString,
                hasTable: !!dbTable,
                hasRoute: !!route
            });
            return;
        }

        // if allowRead is undefined do not validate it
        if (allowRead !== undefined && !Array.isArray(allowRead) ) {
            console.error(`Invalid Read permissions at index ${route}:`, {
                allowRead
            });
            return;
        }

        if (allowWrite !== undefined && !Array.isArray(allowWrite) ) {
            console.error(`Invalid Write permissions at index ${route}:`, {
                allowWrite
            });
            return;
        }

        // Input validation helper
        const validateInput = (input, allowedFields) => {
            if (!input || typeof input !== 'object') return false;
            return Object.keys(input).every(key => 
                allowedFields.includes(key) && 
                typeof input[key] === 'string' && 
                input[key].length < 1000
            );
        };

        // SQL injection prevention helper
        const escapeSql = (str) => {
            if (typeof str !== 'string') return str;
            return str.replace(/[\0\x08\x09\x1a\n\r"'\\\%]/g, char => {
                switch (char) {
                    case "\0": return "\\0";
                    case "\x08": return "\\b";
                    case "\x09": return "\\t";
                    case "\x1a": return "\\z";
                    case "\n": return "\\n";
                    case "\r": return "\\r";
                    case "\"":
                    case "'":
                    case "\\":
                    case "%":
                        return "\\"+char;
                    default: return char;
                }
            });
        };
        consolelog.log(endpoint);
        // Default to all methods if `allowMethods` is not specified
        const allowedMethods = allowMethods || ["GET", "POST", "PUT", "DELETE", "PATCH"];

          // Validate config structure, this is already cleaned up in the config but leaving it here for reference
        if (endpoint.routeType !== "database") {
            console.log(`Skipping proxy/dyanmic/cron at index ${index}`);
            return;
        }
        
        // A bit confusing, but this is the same as the proxy check above
        // Ideally we need to have a optimized loader. 
        //Ditto for the proxy check above
        if (endpoint.fileUpload) {
            registerFileUploadEndpoint(app, endpoint);
            return;
        }
     

        if (auth && authentication) {
            consolelog.log(`Adding authentication for route: ${route}`);
            app.post(route,cors(corsOptions), async (req, res) => {
                const username = req.body[auth];
                const password = req.body[authentication];

                if (!username || !password) {
                    return res.status(400).json({ error: "Username and password are required" });
                }

                try {
                    const connection = await getDbConnection(endpoint);

                    if (!connection) {
                        return res.status(500).json({ error: `Database connection failed for ${endpoint.dbConnection}` });
                    }

                    // Query user record from database
                    const query = `SELECT ${allowRead.join(", ")} FROM ${dbTable} WHERE ${auth} = ?`;
                    const [results] = await connection.execute(query, [username]);

                    if (results.length === 0) {
                        return res.status(401).json({ error: "Invalid username or password" });
                    }

                    const user = results[0];

                    // Password validation
                    let isValidPassword = false;

                    if (encryption === "bcrypt") {
                        isValidPassword = validatePassword(password, user[authentication]);
                    } else if (encryption === "sha256") {
                        const hashedPassword = crypto.createHash("sha256").update(password).digest("hex");
                        isValidPassword = hashedPassword === user[authentication];
                    } else {
                        return res.status(500).json({ error: `Unsupported encryption type: ${encryption}` });
                    }

                    if (!isValidPassword) {
                        return res.status(401).json({ error: "Invalid username or password" });
                    }

                    // Generate JWT token
                    const tokenPayload = {};
                    allowRead.forEach((field) => {
                        if(field !== authentication) {
                            tokenPayload[field] = user[field];
                        }
                    });

                    const token = jwt.sign(tokenPayload, JWT_SECRET, { expiresIn: JWT_EXPIRY });

                    res.json({
                        message: "Authentication successful",
                        token,
                        user: username,
                    });
                } catch (error) {
                    console.error(`Error in POST ${route}:`, error.message);
                    res.status(500).json({ error: "Internal Server Error" });
                }
            });
        }


// A helper function that parses filter parameters and builds SQL clauses.
function buildFilterClause(filterObj, dbTable) {
    const whereParts = [];
    const values = [];
    for (const [field, filterValue] of Object.entries(filterObj)) {
      // Expecting filterValue to be of the form "operator:value", e.g., "gte:100"
      const [operator, ...rest] = filterValue.split(':');
      const value = rest.join(':'); // in case the value itself contains a colon
      let sqlOperator;
      switch (operator.toLowerCase()) {
        case 'gt':
          sqlOperator = '>';
          break;
        case 'gte':
          sqlOperator = '>=';
          break;
        case 'lt':
          sqlOperator = '<';
          break;
        case 'lte':
          sqlOperator = '<=';
          break;
        case 'ne':
          sqlOperator = '!=';
          break;
        case 'like':
          sqlOperator = 'LIKE';
          break;
        case 'eq':
        default:
          sqlOperator = '=';
      }
      whereParts.push(`${dbTable}.${field} ${sqlOperator} ?`);
      values.push(value);
    }
    return {
      clause: whereParts.join(' AND '),
      values,
    };
  }
  
  // Define the route with an optional :id parameter
  app.get(
    `${route}/:id?`,
    authenticateMiddleware(auth),
    aclMiddleware(acl),
    async (req, res) => {
      try {
        console.log("Incoming GET request:", {
          route,
          params: req.params,
          query: req.query,
        });
  
        const connection = await getDbConnection(endpoint);
        if (!connection) {
          console.error(
            `Database connection failed for ${endpoint.dbConnection}`
          );
          return res
            .status(500)
            .json({ error: `Database connection failed for ${endpoint.dbConnection}` });
        }
  
        // Sanitize query parameters (this example strips leading/trailing quotes)
        const sanitizedQuery = Object.fromEntries(
          Object.entries(req.query).map(([key, value]) => [
            key,
            String(value).replace(/^['"]|['"]$/g, ""),
          ])
        );
  
        // Extract pagination parameters (only used if not retrieving a single record)
        const limit = parseInt(sanitizedQuery.limit, 10) || 20;
        const offset = parseInt(sanitizedQuery.offset, 10) || 0;
        if (limit < 0 || offset < 0) {
          console.error("Invalid pagination parameters:", { limit, offset });
          return res
            .status(400)
            .json({ error: "Limit and offset must be non-negative integers" });
        }
  
        // Determine if a single record was requested via the URL parameter.
        const id = req.params.id;
        let whereClause = "";
        let params = [];
  
        if (id) {
          // Assume the first key in endpoint.keys is the primary key.
          whereClause = `WHERE ${endpoint.dbTable}.${endpoint.keys[0]} = ?`;
          params.push(id);
        } else {
          // Build filtering clause based on the industry standard "filter" query parameter.
          // For example, the client can send: ?filter[title]=like:%funny%&filter[views]=gte:1000
          let filterClause = "";
          let filterValues = [];
          if (sanitizedQuery.filter && typeof sanitizedQuery.filter === "object") {
            const { clause, values } = buildFilterClause(sanitizedQuery.filter, endpoint.dbTable);
            filterClause = clause;
            filterValues = values;
          }
  
          // Optionally, you can also support a free-text search on certain fields (if desired)
          // e.g., if (sanitizedQuery.search) { ... }
  
          // If you have additional keys in the query (for equality checks), you can add them too:
          const queryKeys = endpoint.keys
            ? endpoint.keys.filter((key) => sanitizedQuery[key] !== undefined)
            : Object.keys(sanitizedQuery);
          const equalityClause = queryKeys
            .map((key) => `${endpoint.dbTable}.${key} = ?`)
            .join(" AND ");
          const equalityValues = queryKeys.map((key) => sanitizedQuery[key]);
  
          // Combine equality filtering and advanced filter clauses.
          const clauses = [];
          if (equalityClause) clauses.push(equalityClause);
          if (filterClause) clauses.push(filterClause);
          if (clauses.length) {
            whereClause = `WHERE ${clauses.join(" AND ")}`;
            params = [...equalityValues, ...filterValues];
          }
        }
  
            // *** Enforce record ownership if configured ***
        // Check if the endpoint (or model) defines an owner property.
       
        if (endpoint.owner) {
            // Retrieve the authenticated user (assumed set by the authenticateMiddleware).
            const user = getContext('user');
       
            if (!user) {
                return res.status(401).json({ error: "Unauthorized" });
            }
            // Append the ownership condition to the existing whereClause.
            if (whereClause) {
            whereClause += ` AND ${endpoint.dbTable}.${endpoint.owner.column} = ?`;
            } else {
            whereClause = `WHERE ${endpoint.dbTable}.${endpoint.owner.column} = ?`;
            }
            // Add the user’s id (or the specified token field) to the parameter list.
            params.push(user[endpoint.owner.tokenField]);
        }

        // Validate fields to select (and allow only permitted fields)
        const requestedFields = sanitizedQuery.fields
          ? sanitizedQuery.fields.split(",").filter((field) =>
              endpoint.allowRead.includes(field)
            )
          : endpoint.allowRead;
        if (!requestedFields.length) {
          console.error("No valid fields requested:", sanitizedQuery.fields);
          return res.status(400).json({ error: "No valid fields requested" });
        }
  
        const fields = requestedFields
          .map((field) => `${endpoint.dbTable}.${field}`)
          .join(", ");
  
       // Process relationships (if any)
        let joinClause = "";
        let relatedFields = "";
        if (Array.isArray(endpoint.relationships)) {
        endpoint.relationships.forEach((rel) => {
            // Use the joinType if provided, or default to LEFT JOIN
            const joinType = rel.joinType || "LEFT JOIN";
            joinClause += ` ${joinType} ${rel.relatedTable} ON ${endpoint.dbTable}.${rel.foreignKey} = ${rel.relatedTable}.${rel.relatedKey}`;
            
            // Check if the 'fields' property exists and is an array before mapping
            if (Array.isArray(rel.fields) && rel.fields.length > 0) {
            relatedFields += `, ${rel.fields.map((field) => `${rel.relatedTable}.${field}`).join(", ")}`;
            }
        });
        }
        const queryFields = `${fields}${relatedFields}`;
  
        // Build the SQL queries.
        const paginationClause = id ? "" : `LIMIT ${limit} OFFSET ${offset}`;
        const dataQuery = `
          SELECT ${queryFields}
          FROM ${endpoint.dbTable}
          ${joinClause}
          ${whereClause}
          ${paginationClause}
        `;
        const countQuery = `
          SELECT COUNT(*) as totalCount
          FROM ${endpoint.dbTable}
          ${joinClause}
          ${whereClause}
        `;
  
        // Generate a cache key (using both route and query/params)
        const cacheKey = `cache:${route}:${JSON.stringify(req.params)}:${JSON.stringify(req.query)}`;
  
        // Caching logic (if enabled)
        if (endpoint.cache === 1) {
          const cachedData = await redis.get(cacheKey);
          if (cachedData) {
            console.log("Cache hit for key:", cacheKey);
            return res.json(JSON.parse(cachedData));
          }
        }
  
        console.log("Cache miss or caching disabled. Executing queries.");
  
        // Compute total count (if not a single record request)
        let totalCount = 0;
        if (!id) {
          if (whereClause.trim() === "") {
            // Try to use approximate counts from table_stats if available.
            const [tables] = await connection.execute(
              "SELECT TABLE_NAME FROM information_schema.tables WHERE table_schema = DATABASE() AND table_name = ?",
              ["table_stats"]
            );
            if (tables.length > 0) {
              const approxQuery =
                "SELECT row_count as totalCount FROM table_stats WHERE table_name = ?";
              try {
                const [approxResult] = await connection.execute(approxQuery, [endpoint.dbTable]);
                totalCount = approxResult[0]?.totalCount || 0;
              } catch (err) {
                console.error("Error executing approximate count query:", err);
                totalCount = 0;
              }
            } else {
              console.log("table_stats table not found; disabling record count.");
              totalCount = 0;
            }
          } else {
            // Fallback to exact count when filtering is applied.
            const [countResult] = await connection.execute(countQuery, params);
            totalCount = countResult[0]?.totalCount || 0;
          }
        }
  
        // Execute the main data query.
        const [results] = await connection.execute(dataQuery, params);
  
        // Prepare the response. If a single record was requested, return the record (or an error if not found).
        let response;
        if (id) {
          if (!results.length) {
            return res.status(404).json({ error: "Record not found" });
          }
          response = results[0];
        } else {
          response = {
            data: results,
            metadata: {
              totalRecords: totalCount,
              limit,
              offset,
              totalPages: limit > 0 ? Math.ceil(totalCount / limit) : 0,
            },
          };
        }
  
        // Cache the response if caching is enabled.
        if (endpoint.cache === 1) {
          console.log("Caching response for key:", cacheKey);
          await redis.set(cacheKey, JSON.stringify(response), "EX", 300); // Cache for 5 minutes
        }
  
        // Send the response.
        res.json(response);
      } catch (error) {
        console.error(`Error in GET ${route}:`, error.stack);
        res.status(500).json({ error: error.message });
      }
    }
  );
  
    
        
        // POST, PUT, DELETE endpoints (unchanged but dynamically registered based on allowMethods)
        if (allowedMethods.includes("POST")) {
            app.post(route,cors(corsOptions), authenticateMiddleware(auth), aclMiddleware(acl), async (req, res) => {
                const writableFields = Object.keys(req.body).filter((key) => allowWrite.includes(key));
                if (writableFields.length === 0) {
                    return res.status(400).json({ error: 'No writable fields provided' });
                }

                const values = writableFields.map((key) => req.body[key]);
                const placeholders = writableFields.map(() => '?').join(', ');
                const query = `INSERT INTO ${dbTable} (${writableFields.join(', ')}) VALUES (${placeholders})`;

                try {
                    const connection = await getDbConnection(endpoint);
                    const [result] = await connection.execute(query, values);
                    res.status(201).json({ message: 'Record created', id: result.insertId });
                } catch (error) {
                    console.error(`Error in POST ${route}:`, error);
                    res.status(400).json({ error: error.message });
                }
            });
        }
        if (allowedMethods.includes("PUT")) {
            // Now expecting the record key as a URL parameter (assumed single key for simplicity)
            app.put(
              `${route}/:id`,
              authenticateMiddleware(auth),
              aclMiddleware(acl),
              async (req, res) => {
                const recordId = req.params.id;
                if (!recordId) {
                  return res.status(400).json({ error: 'Record ID is missing in URL path' });
                }
          
                // Determine which fields are allowed to be updated
                const writableFields = Object.keys(req.body).filter((key) => allowWrite.includes(key));
                if (writableFields.length === 0) {
                  return res.status(400).json({ error: 'No writable fields provided' });
                }
          
                // Use only the writable fields for update; the key is taken from the URL, not the body.
                const values = writableFields.map((key) => req.body[key]);
                const setClause = writableFields.map((key) => `${key} = ?`).join(', ');
          
                // Assume that the primary key is defined as the first element in keys
                const primaryKey = keys[0];
                const query = `UPDATE ${dbTable} SET ${setClause} WHERE ${primaryKey} = ?`;

                // Enforce record ownership if configured.
                if (endpoint.owner) {
                    // Ensure the user is authenticated (should be handled by middleware, but check anyway)
                    const user = getContext('user');
                    if (!user) {
                    return res.status(401).json({ error: "Unauthorized" });
                    }
                    // Append ownership condition.
                    query += ` AND ${dbTable}.${endpoint.owner.column} = ?`;
                    params.push(user[endpoint.owner.tokenField]);
                }
          
                try {
                  const connection = await getDbConnection(endpoint);
                  await connection.execute(query, [...values, recordId]);
                  res.status(200).json({ message: 'Record updated' });
                } catch (error) {
                  console.error(`Error in PUT ${route}:`, error);
                  res.status(500).json({ error: 'Internal Server Error' });
                }
              }
            );
          }
          
          if (allowedMethods.includes("PATCH")) {
            // PATCH endpoint also requires the record key in the URL
            app.patch(
              `${route}/:id`,
              authenticateMiddleware(auth),
              aclMiddleware(acl),
              async (req, res) => {
                const recordId = req.params.id;
                if (!recordId) {
                  return res.status(400).json({ error: 'Record ID is missing in URL path' });
                }
          
                const writableFields = Object.keys(req.body).filter((key) => allowWrite.includes(key));
                if (writableFields.length === 0) {
                  return res.status(400).json({ error: 'No writable fields provided' });
                }
          
                const values = writableFields.map((key) => req.body[key]);
                const setClause = writableFields.map((key) => `${key} = ?`).join(', ');
          
                // Use the primary key from the configuration (assumed to be the first key)
                const primaryKey = keys[0];
                const query = `UPDATE ${dbTable} SET ${setClause} WHERE ${primaryKey} = ?`;

                // Enforce record ownership if configured.
                if (endpoint.owner) {
                    // Ensure the user is authenticated (should be handled by middleware, but check anyway)
                    const user = getContext('user');
                    if (!user) {
                    return res.status(401).json({ error: "Unauthorized" });
                    }
                    // Append ownership condition.
                    query += ` AND ${dbTable}.${endpoint.owner.column} = ?`;
                    params.push(user[endpoint.owner.tokenField]);
                }
          
                try {
                  const connection = await getDbConnection(endpoint);
                  await connection.execute(query, [...values, recordId]);
                  res.status(200).json({ message: 'Record partially updated' });
                } catch (error) {
                  console.error(`Error in PATCH ${route}:`, error);
                  res.status(500).json({ error: 'Internal Server Error' });
                }
              }
            );
          }
          
                

        if (allowedMethods.includes("DELETE")) {
            app.delete(`${route}/:id`, authenticateMiddleware(auth), aclMiddleware(acl), async (req, res) => {
                const query = `DELETE FROM ${dbTable} WHERE id = ?`;

                 // Enforce record ownership if configured.
                 if (endpoint.owner) {
                    // Ensure the user is authenticated (should be handled by middleware, but check anyway)
                    const user = getContext('user');
                    if (!user) {
                    return res.status(401).json({ error: "Unauthorized" });
                    }
                    // Append ownership condition.
                    query += ` AND ${dbTable}.${endpoint.owner.column} = ?`;
                    params.push(user[endpoint.owner.tokenField]);
                } 

                try {
                    const connection = await getDbConnection(endpoint);
                    await connection.execute(query, [req.params.id]);
                    res.status(200).json({ message: 'Record deleted' });
                } catch (error) {
                    console.error(`Error in DELETE ${route}:`, error);
                    res.status(500).json({ error: 'Internal Server Error' });
                }
            });
        }
    });
}

function initializeRules() {
    try {

        if (require.cache[require.resolve(rulesConfigPath)]) {
            delete require.cache[require.resolve(rulesConfigPath)];
        }
        //DSLParser.autoRegisterFromContext(globalContext);
<<<<<<< HEAD
=======
        delete require.cache[require.resolve(rulesConfigPath)];

>>>>>>> 69caf90d
        const dslText = fs.readFileSync(rulesConfigPath, 'utf-8');
        
        // Use RuleEngine's fromDSL to initialize the engine properly
        const ruleEngineInstance = RuleEngine.fromDSL(dslText, globalContext);
        if (ruleEngine instanceof RuleEngine) {
            // Reload rules in the existing rule engine instance
            ruleEngine.reloadRules(ruleEngineInstance.rules);
        } else {
            // Initialize the rule engine with the parsed rules
            ruleEngine = ruleEngineInstance;
        }
        consolelog.log(ruleEngine);  
        globalContext.ruleEngine = ruleEngineInstance.rules;  
        consolelog.log('Business rules initialized successfully.');
    } catch (error) {
        console.error('Failed to initialize business rules:', error.message);        
    }
}

// Global error handlers with enhanced logging
process.on('unhandledRejection', (reason, promise) => {
    try {
        const consolelog = require('./modules/logger');
        consolelog.error('Unhandled Rejection:', {
            reason: reason instanceof Error ? reason.stack : reason,
            promise: promise
        });
    } catch (error) {
        console.error('Failed to log unhandled rejection:', error);
    }
});

process.on('uncaughtException', (error) => {
    try {
        const consolelog = require('./modules/logger');
        consolelog.error('Uncaught Exception:', {
            error: error.stack || error.message,
            timestamp: new Date().toISOString()
        });
    } catch (loggingError) {
        console.error('Failed to log uncaught exception:', loggingError);
        console.error('Original error:', error);
    }
});

function setupRag(apiConfig) {
    const openAIApiKey = process.env.OPENAI_API_KEY;
    if (!openAIApiKey) {
      console.log('OpenAI API key not found. RAG will not be initialized.');
        return;
    }
    // Initialize RAG during server startup
    initializeRAG(apiConfig).catch((error) => {
        console.error("Failed to initialize RAG:", error.message);
        process.exit(1); // Exit if initialization fails
    });
}

class PluginManager {
    constructor(pluginDir, server, dependencyManager) {
        this.pluginDir = path.resolve(pluginDir);
        this.server = server;
        this.plugins = new Map(); // Track plugins by name
        this.dependencyManager = dependencyManager;
        
        this.publisherRedis = new Redis(process.env.REDIS_URL || 'redis://localhost:6379');
        this.subscriberRedis = new Redis(process.env.REDIS_URL || 'redis://localhost:6379');
        if(process.env.PLUGIN_MANAGER === 'network') {
            this.serverId = process.env.SERVER_ID;
            if (!this.serverId) {
                throw new Error('SERVER_ID environment variable is required.');
            }

            console.log(`Server ID: ${this.serverId}`);
        }
        this.subscribeToPluginEvents();
    }

    loadModule(moduleName) {
        // Add the server path to the module name        
        return require(moduleName);
      }
      
    /**
     * Load a plugin and broadcast it (if in network mode).
     */
    async loadPlugin(pluginName, broadcast = true) {
        const pluginPath = path.join(this.pluginDir, `${pluginName}.js`);
    
        if (this.plugins.has(pluginName)) {
            console.warn(`Plugin ${pluginName} is already loaded.`);
            return;
        }
    
        try {
            const pluginCode = fs.readFileSync(pluginPath, 'utf-8');
            const plugin = require(pluginPath);
    
            if (!this.validatePlugin(plugin)) {
                throw new Error(`Plugin ${pluginName} failed validation.`);
            }
    
            const dependencies = this.dependencyManager.getDependencies();
            if (typeof plugin.initialize === 'function') {
                plugin.initialize(dependencies);
            }
    
            let registeredRoutes = [];
            if (typeof plugin.registerRoutes === 'function') {
                registeredRoutes = plugin.registerRoutes({ app: this.server.app });
            }
    
            const pluginHash = this.getHash(pluginCode);
    
            this.plugins.set(pluginName, { instance: plugin, routes: registeredRoutes, hash: pluginHash });
            console.log(`Plugin ${pluginName} loaded successfully.`);
    
            if (process.env.PLUGIN_MANAGER === 'network' && broadcast) {
                await this.publisherRedis.hset(`${PLUGIN_CODE_KEY}${pluginName}`, {
                    code: Buffer.from(pluginCode).toString('base64'),
                });
    
                await this.publisherRedis.publish(
                    PLUGIN_EVENT_CHANNEL,
                    JSON.stringify({ action: 'load', pluginName, serverId: this.serverId })
                );
                console.log(`Broadcasted load event for plugin: ${pluginName}`);
            }
    
            return `Plugin ${pluginName} loaded successfully.`;
        } catch (error) {
            console.error(`Failed to load plugin ${pluginName}:`, error.message);
            delete require.cache[require.resolve(pluginPath)];
            this.plugins.delete(pluginName);
            return `Failed to load plugin ${pluginName}: ${error.message}`;
        }
    }
    

    /**
     * Unload a plugin and broadcast it (if in network mode).
     */
    async unloadPlugin(pluginName, broadcast = true) {
        if (!this.plugins.has(pluginName)) {
            console.warn(`Plugin ${pluginName} is not loaded.`);
            return;
        }
    
        const { instance: plugin, routes } = this.plugins.get(pluginName);
        try {
            if (plugin.cleanup) {
                console.log(`Cleaning up ${pluginName}...`);
                plugin.cleanup();
            }
    
            routes.forEach(({ method, path }) => {
                const stack = this.server.app._router.stack;
                for (let i = 0; i < stack.length; i++) {
                    const layer = stack[i];
                    if (layer.route && layer.route.path === path && layer.route.methods[method]) {
                        stack.splice(i, 1);
                        console.log(`Unregistered route ${method.toUpperCase()} ${path}`);
                    }
                }
            });
    
            delete require.cache[require.resolve(path.join(this.pluginDir, `${pluginName}.js`))];
            this.plugins.delete(pluginName);
    
            console.log(`Plugin ${pluginName} unloaded successfully.`);
    
            if (process.env.PLUGIN_MANAGER === 'network' && broadcast) {
                await this.publisherRedis.publish(
                    PLUGIN_EVENT_CHANNEL,
                    JSON.stringify({ action: 'unload', pluginName, serverId: this.serverId })
                );
                console.log(`Broadcasted unload event for plugin: ${pluginName}`);
            }
        } catch (error) {
            console.error(`Error unloading plugin ${pluginName}:`, error.message);
        }
    }

    subscribeToPluginEvents() {
        if (process.env.PLUGIN_MANAGER !== 'network') {
            console.log('Plugin manager is in local mode. No subscription to Redis events.');
            return;
        }
    
        this.subscriberRedis.subscribe(PLUGIN_EVENT_CHANNEL, (err) => {
            if (err) {
                console.error(`Failed to subscribe to plugin events: ${err.message}`);
            } else {
                console.log(`Subscribed to plugin events on channel ${PLUGIN_EVENT_CHANNEL}.`);
            }
        });
    
        this.subscriberRedis.on('message', async (channel, message) => {
            if (channel !== PLUGIN_EVENT_CHANNEL) return;
        
            console.log(`Received message on channel: ${channel}`);
            console.log(`Message content: ${message}`);
        
            try {
                const { action, pluginName, serverId } = JSON.parse(message);
        
                // Ignore messages originating from the current server
                if (serverId === this.serverId) {
                    console.log(`Ignoring message from self (Server ID: ${serverId}).`);
                    return;
                }
        
                if (action === 'load') {
                    console.log(`Processing load event for plugin: ${pluginName}`);
                    await this.loadPlugin(pluginName, false); // Do not rebroadcast
                } else if (action === 'unload') {
                    console.log(`Processing unload event for plugin: ${pluginName}`);
                    await this.unloadPlugin(pluginName, false); // Do not rebroadcast
                } else {
                    console.warn(`Unknown action: ${action}`);
                }
            } catch (error) {
                console.error(`Failed to process message: ${error.message}`);
            }
        });
    }
    

    async loadPluginFromRedisIfDifferent(pluginName) {
        try {
            const pluginData = await this.publisherRedis.hgetall(`${PLUGIN_CODE_KEY}${pluginName}`);
            if (!pluginData.code) {
                throw new Error(`No code found for plugin ${pluginName} in Redis.`);
            }

            const pluginCode = Buffer.from(pluginData.code, 'base64').toString('utf-8');
            const pluginHash = this.getHash(pluginCode);

            if (this.plugins.has(pluginName)) {
                const currentPluginHash = this.plugins.get(pluginName).hash;
                if (currentPluginHash === pluginHash) {
                    console.log(`Plugin ${pluginName} is already loaded with the same code. Skipping load.`);
                    return;
                } else {
                    console.log(`Plugin ${pluginName} code has changed. Reloading.`);
                    this.unloadPlugin(pluginName);
                }
            }

            const tempPath = path.join(this.pluginDir, `${pluginName}.js`);
            fs.writeFileSync(tempPath, pluginCode, 'utf-8');

            await this.loadPlugin(pluginName);

            this.plugins.get(pluginName).hash = pluginHash;
        } catch (error) {
            console.error(`Failed to load plugin ${pluginName} from Redis:`, error.message);
        }
    }

    validatePlugin(plugin) {
        const requiredMethods = ['initialize'];
        return requiredMethods.every((method) => typeof plugin[method] === 'function');
    }

    getHash(code) {
        return crypto.createHash('sha256').update(code, 'utf8').digest('hex');
    }

    close() {
        this.publisherRedis.disconnect();
        this.subscriberRedis.disconnect();
    }
}

class DependencyManager {
    constructor() {
        this.dependencies = {};
        this.context = globalContext; 
    }

    loadModule(moduleName) {
        // Maybe do some logic to point to your server’s node_modules
        return require(moduleName);
    }

    addDependency(name, instance) {
        this.dependencies[name] = instance;
    }

    getDependencies() {
        return { ...this.dependencies, context: this.context , customRequire: this.loadModule, process: process };
    }

    extendContext(key, value) {
        this.context[key] = value;
    }
}

async function handleBuildCommand() {
    try {
        console.log('Executing build command...');
        await buildApiConfigFromDatabase();
        console.log('Build command completed successfully.');
        process.exit(0);
    } catch (error) {
        console.error('Build command failed:', error);
        process.exit(1);
    }
}

class Adaptus2Server {
    constructor({ port = 3000, configPath = './config/apiConfig.json', pluginDir = './plugins' }) {
        // Initialize API Analytics and DevTools
        this.apiAnalytics = new APIAnalytics();
        this.devTools = new DevTools();
        // Create HTTP server instance
        this.httpServer = http.createServer();
        this.port = port;
        this.configPath = configPath;
        this.pluginDir = pluginDir;
        this.app = express();
        
        if(process.env.CORS_ENABLED === 'true') {
            this.app.use(cors(corsOptions));
            // Enable preflight OPTIONS requests globally.
            this.app.options('*', cors(corsOptions));
        }

        this.redis = new Redis(process.env.REDIS_URL || 'redis://localhost:6379');
        
        // Attach Express app to HTTP server
        this.httpServer.on('request', this.app);
        
        // Initialize WebSocket server
        this.wss = new WebSocket.Server({ server: this.httpServer });
        this.setupWebSocket();
        this.apiConfig = apiConfig;
        this.categorizedConfig = categorizedConfig;
        this.businessRules = new BusinessRules();
        this.dependencyManager = new DependencyManager();
        this.pluginManager = new PluginManager(this.pluginDir, this, this.dependencyManager);
        this.socketServer = null;
        // Optional modules
        this.chatModule = null;
        this.paymentModule = null;
        this.streamingServer = null;
        this.app.use(middleware);
    }

    setupSocketServer() {
        this.socketServer = net.createServer((socket) => {
            console.log("CLI client connected.");

            socket.on("data", async (data) => {
                const input = data.toString().trim();
                const [command, ...args] = input.split(" ");

                try {
                    switch (command) {
                        case "version":
                            console.log(`Adaptus2-Framework Version: ${packageJson.version}`);
                            socket.write(`Adaptus2-Framework Version: ${packageJson.version}\n`);
                            break;
                        case "requestLog":
                            const requestId = args[0];
                            // Look up complete log
                            const log = await requestLogger.getRequestLog(requestId);
                            socket.write(JSON.stringify(log));
                            break;
                        case "shutdown":
                            console.log("Shutting down server...");
                            socket.write(command);
                            await this.shutdown();                            
                            break;
                        case "userGenToken":
                            if (args.length < 2) {
                                socket.write("Usage: userGenToken <username> <acl>\n");
                            } else {
                                const [username, acl] = args;
                                try {
                                    // Generate the JWT
                                    const payload = { username, acl };
                                    const token = jwt.sign(payload, JWT_SECRET, { expiresIn: JWT_EXPIRY });
    
                                    socket.write(`Generated user token:\n${token}\n`);
                                } catch (error) {
                                    console.error("Error generating user token:", error.message);
                                    socket.write(`Error generating user token: ${error.message}\n`);
                                }
                            }
                            break;
    
                        case "appGenToken":
                            if (args.length < 2) {
                                socket.write("Usage: appGenToken <table> <acl>\n");
                            } else {
                                const [table, acl] = args;
                                try {
                                    // Generate the JWT
                                    const payload = { table, acl, username: table };
                                    const token = jwt.sign(payload, JWT_SECRET, { expiresIn: JWT_EXPIRY });
    
                                    socket.write(`Generated app token:\n${token}\n`);
                                } catch (error) {
                                    console.error("Error generating app token:", error.message);
                                    socket.write(`Error generating app token: ${error.message}\n`);
                                }
                            }
                            break;  
                        case "showConfig":
                            socket.write(JSON.stringify(this.apiConfig, null, 2));
                            break;   
                        case "showRules":
                            socket.write(JSON.stringify(globalContext.ruleEngine));
                            break;
                        case "nodeInfo":
                            if (args.length < 2) {
                                socket.write("Usage: nodeInfo <route|table> <routeType>\n");
                            } else {
                                let configObject;
                                console.log(args[0], args[1]);
                                // need to show based on object name
                                if (args[1] === 'def') {
                                configObject = this.apiConfig.find(item => 
                                    item.routeType === args[1] &&
                                    item.dbTable === args[0]
                                  );                   
                                } else {
                                configObject = this.apiConfig.find(item => 
                                    item.route === args[0] &&
                                    item.routeType === args[1]
                                  );
                                }            
                                if (configObject) {
                                    socket.write(JSON.stringify(configObject, null, 2));
                                } else {
                                    socket.write(`Config object ${args[0]} not found.\n`);
                                }  
                            }
                            break;
                        case "configReload":
                            try {                               
                                consolelog.log('Reloading configuration...');
                                clearRedisCache();
                                initializeRules();
                                this.apiConfig = await loadConfig();
                                consolelog.log(this.apiConfig);
                                this.categorizedConfig = categorizeApiConfig(this.apiConfig);  
                        
                                // CLEAR ALL ROUTES (Fixes issue)
                                this.app._router.stack = this.app._router.stack.filter((layer) => !layer.route);
                                
                                // RE-REGISTER ALL ROUTE TYPES
                                registerRoutes(this.app, this.categorizedConfig.databaseRoutes);
                                registerProxyEndpoints(this.app, this.categorizedConfig.proxyRoutes);
                                this.categorizedConfig.dynamicRoutes.forEach((route) => DynamicRouteHandler.registerDynamicRoute(this.app, route));
                                this.categorizedConfig.fileUploadRoutes.forEach((route) => registerFileUploadEndpoint(this.app,route));
                                this.categorizedConfig.staticRoutes.forEach((route) => registerStaticRoute(this.app, route));
                        
                                if (PLUGIN_MANAGER === 'network') {
                                    await broadcastConfigUpdate(this.apiConfig, this.categorizedConfig, globalContext);
                                    subscribeToConfigUpdates((updatedConfig) => {
                                        this.apiConfig = updatedConfig.apiConfig;
                                        this.categorizedConfig = updatedConfig.categorizedConfig;
                                        globalContext.resources = updatedConfig.globalContext.resources || {};
                                        console.log('Configuration updated from cluster.');
                                    });
                                }                                                              
                                consolelog.log("API config reloaded successfully.");
                                socket.write("API config reloaded successfully.");
                            } catch (error) {
                                consolelog.error(`Error reloading API config: ${error.message}`);
                                socket.write(`Error reloading API config: ${error.message}`);
                            }
                            break;
                        case "listPlugins":
                            try {
                                const plugins = fs.readdirSync(this.pluginDir)
                                    .filter(file => file.endsWith('.js')) // Only include JavaScript files
                                    .map(file => path.basename(file, '.js')); // Remove file extension
                                if (plugins.length === 0) {
                                    socket.write("No plugins found in the plugins folder.\n");
                                } else {
                                    socket.write(`Available plugins:\n${plugins.join("\n")}\n`);
                                }
                            } catch (err) {
                                socket.write(`Error reading plugins folder: ${err.message}\n`);
                            }
                            break;
                        case "listActions":
                            // Fetch and display all actions from globalContext.actions
                            const actions = Object.keys(globalContext.actions);
                            if (actions.length === 0) {
                                socket.write("No actions available.\n");
                            } else {
                                socket.write(`Available actions:\n${actions.join("\n")}\n`);
                            }
                            break;
                        case "load":
                            if (args.length) {
                                const response = await this.pluginManager.loadPlugin(args[0]);
                                socket.write(`We got: ${response}\n`);
                            } else {
                                socket.write("Usage: load <pluginName>\n");
                            }
                            break;
                        case "unload":
                            if (args.length) {
                                this.pluginManager.unloadPlugin(args[0]);
                                socket.write(`Plugin ${args[0]} unloaded successfully.\n`);
                            } else {
                                socket.write("Usage: unload <pluginName>\n");
                            }
                            break;
                        case "reload":
                            if (args.length) {
                                this.pluginManager.unloadPlugin(args[0]);
                                this.pluginManager.loadPlugin(args[0]);
                                socket.write(`Plugin ${args[0]} reloaded successfully.\n`);
                            } else {
                                socket.write("Usage: reload <pluginName>\n");
                            }
                            break;
                        case "reloadall":
                            this.pluginManager.plugins.forEach((_, pluginName) => {
                                this.pluginManager.unloadPlugin(pluginName);
                                this.pluginManager.loadPlugin(pluginName);
                            });
                            socket.write("All plugins reloaded successfully.\n");
                            break;
                        case "list":
                            const plugins = Array.from(this.pluginManager.plugins.keys());
                            socket.write(`Loaded plugins: ${plugins.join(", ")}\n`);
                            break;
                        case "routes":
                            const routes = this.app._router.stack
                                .filter((layer) => layer.route)
                                .map((layer) => ({
                                    path: layer.route.path,
                                    methods: Object.keys(layer.route.methods).join(", "),
                                }));
                            socket.write(`Registered routes: ${JSON.stringify(routes, null, 2)}\n`);
                            break;
                        case "exit":
                            socket.write("Goodbye!\n");
                            socket.end();
                            break;
                        case "validate-config":
                            try {
                                if (!this.devTools) {
                                    this.devTools = new DevTools();
                                }
                                const schema = {
                                    type: "array",
                                    items: {
                                        type: "object",
                                        required: ["routeType"],
                                        allOf: [
                                            {
                                                if: {
                                                    properties: { routeType: { const: "def" } }
                                                },
                                                then: {
                                                    required: []
                                                }
                                            },
                                            {
                                                if: {
                                                    properties: { routeType: { not: { const: "def" } } }
                                                },
                                                then: {
                                                    required: ["route"]
                                                }
                                            }
                                        ],
                                        properties: {
                                            routeType: {
                                                type: "string",
                                                enum: ["dynamic", "static", "database", "proxy", "def", "fileUpload"]
                                            },
                                            dbType: {
                                                type: "string",
                                                enum: ["mysql"]
                                            },
                                            dbConnection: {
                                                type: "string"
                                            },
                                            route: {
                                                type: "string",
                                                pattern: "^/"
                                            },
                                            auth: {
                                                type: "string"
                                            },
                                            acl: {
                                                type: "array",
                                                items: {
                                                    type: "string"
                                                }
                                            },
                                            allowMethods: {
                                                type: "array",
                                                items: {
                                                    type: "string",
                                                    enum: ["GET", "POST", "PUT", "DELETE", "PATCH"]
                                                }
                                            },
                                            allowRead: {
                                                type: "array",
                                                items: {
                                                    type: "string"
                                                }
                                            },
                                            allowWrite: {
                                                type: "array",
                                                items: {
                                                    type: "string"
                                                }
                                            },
                                            columnDefinitions: {
                                                type: "object",
                                                additionalProperties: {
                                                    type: "string"
                                                }
                                            }
                                        }
                                    }
                                };

                                const configPath = path.join(process.cwd(), 'config', 'apiConfig.json');
                                const result = await this.devTools.validateConfig(configPath, schema);
                                
                                // Filter and format the results to only show objects with errors
                                if (!result.valid && result.errors) {
                                    const errorsByObject = {};
                                    
                                    result.errors.forEach(error => {
                                        // Handle both array indices and property paths
                                        const matches = error.instancePath.match(/\/(\d+)/);
                                        if (matches) {
                                            const index = matches[1];
                                            if (!errorsByObject[index]) {
                                                errorsByObject[index] = {
                                                    object: result.config[index],
                                                    errors: []
                                                };
                                            }
                                            // Format the error message to be more descriptive
                                            const property = error.instancePath.split('/').slice(2).join('/') || 'object';
                                            const message = `${property}: ${error.message}`;
                                            errorsByObject[index].errors.push(message);
                                        }
                                    });

                                    const formattedResult = Object.entries(errorsByObject).map(([index, data]) => ({
                                        index: parseInt(index),
                                        object: data.object,
                                        errors: data.errors
                                    }));

                                    socket.write(JSON.stringify(formattedResult, null, 2) + '\n');
                                } else {
                                    socket.write("Configuration is valid. No errors found.\n");
                                }
                            } catch (error) {
                                socket.write(`Error validating config: ${error.message}\n`);
                            }
                            break;

                        case "help":                   
                        default:
                            socket.write("Available commands: version, showRules, nodeInfo, showConfig, userGenToken, appGenToken, load, unload, reload, reloadall, list, routes, configReload, listActions, validate-config, requestLog, exit.\n");               
                    }
                } catch (error) {
                    socket.write(`Error: ${error.message}\n`);
                }
            });

            socket.on("end", () => {
                console.log("CLI client disconnected.");
            });
        });

        const SOCKET_CLI_PORT = process.env.SOCKET_CLI_PORT || 5000;
        this.socketServer.listen(SOCKET_CLI_PORT, "localhost", () => {
            console.log("Socket CLI server running on localhost"+SOCKET_CLI_PORT);
        });
    }

    setupPluginLoader() {
        consolelog.log('pluginManager loaded...');
       // Signal to dynamically load a plugin
        process.on('SIGUSR2', async () => {
            console.log('Received SIGUSR2. Enter command (load/unload) and plugin name:');
            process.stdin.once('data', async (input) => {
                const [command, pluginName] = input.toString().trim().split(' ');
                this.pluginManager.server = { app: this.app }; // Provide the app instance
                if (command === 'load') {
                    this.pluginManager.loadPlugin(pluginName);
                } else if (command === 'unload') {
                    this.pluginManager.unloadPlugin(pluginName);
                } else if (command === 'list') {
                    console.log('Loaded Plugins:', Array.from(this.pluginManager.plugins.keys()));
                } else if (command === 'reload') {
                    this.pluginManager.unloadPlugin(pluginName);
                    this.pluginManager.loadPlugin(pluginName);
                } else if (command === 'reloadall') {
                    this.pluginManager.plugins.forEach((plugin, name) => {
                        this.pluginManager.unloadPlugin(name);
                        this.pluginManager.loadPlugin(name);
                    });
                } else if(command === 'routes') {
                    const routes = this.app._router.stack
                        .filter((layer) => layer.route)
                        .map((layer) => ({ path: layer.route.path, methods: Object.keys(layer.route.methods) }));
                        console.log(routes);
                } else {
                    console.log('Invalid command. Use "load <pluginName>" or "unload <pluginName>".');
                }
            });
        });
    }
        
    

    async initializeTables() {
        console.log('Initializing tables...');
        
        // Create a connection pool for better performance
        const connectionPool = new Map();
        
        try {
            for (const endpoint of this.apiConfig) {
                const { dbType, dbTable, columnDefinitions, dbConnection: connString } = endpoint;
                consolelog.log("Working on endpoint", endpoint);

                // Input validation
                if (!dbType || !dbTable || !columnDefinitions) {
                    console.warn(`Skipping invalid endpoint configuration:`, {
                        dbType,
                        dbTable,
                        hasColumnDefs: !!columnDefinitions
                    });
                    continue;
                }

                // Validate database type
                if (!['mysql', 'postgres'].includes(dbType)) {
                    console.warn(`Skipping ${dbTable}: Unsupported database type ${dbType}`);
                    continue;
                }

                // Reuse existing connection from pool if available
                let connection = connectionPool.get(connString);
                if (!connection) {
                    connection = await getDbConnection(endpoint);
                    if (!connection) {
                        console.error(`Failed to connect to database for ${connString}`);
                        continue;
                    }
                    connectionPool.set(connString, connection);
                }
    
                // Validate column definitions
                if (!Object.keys(columnDefinitions).length) {
                    console.warn(`Skipping ${dbTable}: Empty column definitions`);
                    continue;
                }

                // Validate column names and types
                const invalidColumns = Object.entries(columnDefinitions).filter(([name, type]) => {
                    return !name.match(/^[a-zA-Z_][a-zA-Z0-9_]*$/) || !type.match(/^[a-zA-Z0-9\s()]+$/);
                });

                if (invalidColumns.length > 0) {
                    console.error(`Invalid column definitions in ${dbTable}:`, invalidColumns);
                    continue;
                }
    
                try {
                    // Check if the table exists using a transaction
                    await connection.beginTransaction();

                    // Check if the table exists with proper error handling
                    let tableExists = false;
                    try {
                        if (dbType === 'mysql') {
                            const [rows] = await connection.execute(
                                `SELECT COUNT(*) AS count FROM information_schema.tables 
                                 WHERE table_schema = DATABASE() AND table_name = ?`,
                                [dbTable]
                            );
                            tableExists = rows[0].count > 0;
                        } else if (dbType === 'postgres') {
                            const [rows] = await connection.execute(
                                `SELECT COUNT(*) AS count FROM information_schema.tables 
                                 WHERE table_name = $1`,
                                [dbTable]
                            );
                            tableExists = rows[0].count > 0;
                        }
                    } catch (error) {
                        console.error(`Error checking table existence for ${dbTable}:`, error);
                        await connection.rollback();
                        continue;
                    }
    
                    if (tableExists) {
                        console.log(`Table ${dbTable} already exists. Skipping creation.`);
                        await connection.commit();
                        continue;
                    }
    
                    // Build and validate the CREATE TABLE query
                    const columns = Object.entries(columnDefinitions)
                        .map(([column, type]) => `${column} ${type}`)
                        .join(', ');
        
                    const createTableQuery = `CREATE TABLE ${dbTable} (${columns})`;
                    console.log(`Executing query: ${createTableQuery}`);

                    try {
                        await connection.execute(createTableQuery);
                        await connection.commit();
                        console.log(`Table ${dbTable} initialized successfully.`);
                    } catch (error) {
                        await connection.rollback();
                        console.error(`Error creating table ${dbTable}:`, error);
                        
                        // Provide more detailed error information
                        if (error.code === 'ER_DUP_FIELDNAME') {
                            console.error('Duplicate column name detected');
                        } else if (error.code === 'ER_PARSE_ERROR') {
                            console.error('SQL syntax error in CREATE TABLE statement');
                        }
                    }
                } catch (error) {
                    console.error(`Error in table initialization process for ${dbTable}:`, error);
                    if (connection) {
                        await connection.rollback().catch(console.error);
                    }
                }
            }
        } finally {
            // Close all connections in the pool
            for (const connection of connectionPool.values()) {
                try {
                    await connection.end();
                } catch (error) {
                    console.error('Error closing database connection:', error);
                }
            }
        }
    }
    
  

        // Reload Configuration
    setupReloadHandler(configFile) {
        process.on('SIGHUP', async () => {           
            try {
                consolelog.log('Reloading configuration...');
                this.apiConfig = await loadConfig();                
                this.categorizedConfig = categorizeApiConfig(this.apiConfig);                                
                registerRoutes(this.app, this.categorizedConfig.databaseRoutes);                                                               
                console.log("API config reloaded successfully.");                
            } catch (configError) {
                console.error('Failed to load API configuration:', configError.message);                
            }
        });
    }


    registerMiddleware() {
        // API Analytics middleware
        this.app.use(this.apiAnalytics.middleware());

        // Security middleware
        this.app.use(helmet({
            contentSecurityPolicy: {
                directives: {
                    defaultSrc: ["'self'"],
                    scriptSrc: ["'self'", "'unsafe-inline'"],
                    styleSrc: ["'self'", "'unsafe-inline'"],
                    imgSrc: ["'self'", "data:", "https:"],
                }
            },
            xssFilter: true,
            noSniff: true,
            referrerPolicy: { policy: 'same-origin' }
        }));

        // Request parsing with size limits
        this.app.use(express.json({ limit: MAX_REQUEST_SIZE }));
        this.app.use(express.urlencoded({ extended: true, limit: MAX_REQUEST_SIZE }));
        
        // Response compression
        this.app.use(compression());

        // Logging middleware with enhanced error handling
        this.app.use(morgan('combined', {
            skip: (req, res) => res.statusCode < 400, // Only log errors
            stream: {
                write: message => {
                    try {
                        const consolelog = require('./modules/logger');
                        consolelog.error(message.trim());
                    } catch (error) {
                        console.error('Failed to log request:', error);
                    }
                }
            }
        }));

        // Error handling for malformed JSON
        this.app.use((err, req, res, next) => {
            if (err instanceof SyntaxError && err.status === 400 && 'body' in err) {
                return res.status(400).json({ 
                    error: 'Invalid JSON payload',
                    details: process.env.NODE_ENV === 'development' ? err.message : undefined
                });
            }
            next(err);
        });

        // Rate limiting
        const rateLimit = new RateLimit(this.apiConfig, this.redis);
        this.app.use(rateLimit.middleware());

        // Rule engine middleware
        consolelog.log('Rule Engine for Middleware', ruleEngine);
        const ruleEngineMiddleware = new RuleEngineMiddleware(ruleEngine, this.dependencyManager);
        this.app.use(ruleEngineMiddleware.middleware());

        // Global error handler with enhanced logging
        this.app.use((err, req, res, next) => {
            try {
                const consolelog = require('./modules/logger');
                consolelog.error('Unhandled error:', {
                    error: err.stack || err.message,
                    url: req.url,
                    method: req.method,
                    timestamp: new Date().toISOString(),
                    requestId: req.id,
                    userId: req.user?.id,
                    body: process.env.NODE_ENV === 'development' ? req.body : undefined
                });
            } catch (loggingError) {
                console.error('Failed to log error:', loggingError);
                console.error('Original error:', err);
            }

            res.status(err.status || 500).json({
                error: 'Internal Server Error',
                message: process.env.NODE_ENV === 'development' ? err.message : undefined,
                requestId: req.id
            });
        });
        this.app.use(requestLogger.middleware());
    }

    
    // to minimized reload time we splice the config before sending it to the different functions.
    registerRoutes() {       
        registerRoutes(this.app, this.categorizedConfig.databaseRoutes);
    }

    registerProxyEndpoints() {
        registerProxyEndpoints(this.app, this.categorizedConfig.proxyRoutes);
    }

    registerDynamicEndpoints() {                
        this.categorizedConfig.dynamicRoutes.forEach((route) => DynamicRouteHandler.registerDynamicRoute(this.app, route));
    }

    registerFileUploadEndpoints() { 
        this.categorizedConfig.fileUploadRoutes.forEach((route) => registerFileUploadEndpoint(this.app, route));
    }


    registerStaticEndpoints() { 
        this.categorizedConfig.staticRoutes.forEach((route) => registerStaticRoute(this.app, route));
    }

    async setupGraphQL() {
        if (!graphqlDbType || !graphqlDbConnection) return;

        var { schema, rootResolvers } = generateGraphQLSchema(this.categorizedConfig.databaseRoutes);
        rootResolvers = flattenResolvers(rootResolvers);
    
        const driver = {
            dbConnection: async () => await getDbConnection({ dbType: graphqlDbType, dbConnection: graphqlDbConnection }),
        };

        this.app.use(
            '/graphql',
            express.json(),
            (req, res, next) => {
                req.parsedBody = req.body;
                res.dbConnection = driver.dbConnection;
                next();
            }
        );

        this.app.use(
            '/graphql',
            createHandler({
                schema,
                rootValue: rootResolvers,
                context: async (req, res) => ({
                    req,
                    res,
                    dbConnection: await driver.dbConnection(),
                }),
            })
        );
    }


    

    // Initialize optional modules safely
    initializeOptionalModules(app) {
        // Initialize CMS if enabled
        if (process.env.ENABLE_CMS === 'true') {
            try {
                this.cmsManager = new CMSManager(globalContext, {
                    dbType: process.env.DEFAULT_DBTYPE,
                    dbConnection: process.env.DEFAULT_DBCONNECTION
                });
                console.log('CMS module initialized successfully');
            } catch (error) {
                console.error('Failed to initialize CMS module:', error.message);
            }
        }

        // Initialize Firebase Service
        try {
            const firebase = new FirebaseService(); // Initialize Firebase
            if(firebase !== null) { 
                console.log('Firebase service initialized successfully');
            }
        } catch (error) {
            console.error('Failed to initialize Firebase service:', error.message);
        }

        // Initialize Ollama Module
        try {
            ollamaModule.initialize().then(() => {
                console.log('Ollama module initialized successfully');
                ollamaModule.setupRoutes(app);
            }).catch(error => {
                console.error('Failed to initialize Ollama module:', error.message);
            });
        } catch (error) {
            console.error('Failed to setup Ollama module:', error.message);
        }

        // Initialize Chat Module
        if(process.env.CHAT_SERVER_PORT){
            const chat_port = process.env.CHAT_SERVER_PORT;
            try {
                const corsOptions = {  origin: process.env.CORS_ORIGIN,  methods : process.env.CORS_METHODS };
                const httpServer = require('http').createServer(app); // Reuse server
                this.chatModule = new ChatModule(httpServer, app, JWT_SECRET, this.apiConfig, corsOptions);
                this.chatModule.start();
                httpServer.listen(chat_port, () => {
                    console.log('Chat running on http://localhost:' + chat_port);
                });
                consolelog.log('Chat module initialized.');
            } catch (error) {
                console.error('Failed to initialize Chat Module:', error.message);
            }
        }
        // // Initialize Payment Module
        // try {
        //     const dbConfig = {
        //         getConnection: async () => await getDbConnection({ dbType: "mysql", dbConnection: "MYSQL_1" }),
        //     };
        //     this.paymentModule = new PaymentModule(this.app, dbConfig);
        //     consolelog.log('Payment module initialized.');
        // } catch (error) {
        //     console.error('Failed to initialize Payment Module:', error.message);
        // }

        // Initialize Streaming Server Module
        try {
            const s3Config = {
                accessKeyId: process.env.AWS_ACCESS_KEY_ID,
                secretAccessKey: process.env.AWS_SECRET_ACCESS_KEY,
                region: process.env.AWS_REGION,
            };
            this.streamingServer = new StreamingServer(this.app, s3Config);
            this.streamingServer.registerRoutes();
            consolelog.log('Streaming server module initialized.');
        } catch (error) {
            console.error('Failed to initialize Streaming Server Module:', error.message);
        }

      

        app.use(cors(corsOptions));
        mlAnalytics.loadConfig();
        mlAnalytics.trainModels();
        mlAnalytics.scheduleTraining();

        app.use('/ml', mlAnalytics.middleware());



        app.post("/api/rag", async (req, res) => {
        try {
            const { query } = req.body;
            if (!query) {
            return res.status(400).json({ error: "Query is required." });
            }
           
            const response = await handleRAG(query, this.apiConfig);

            res.json({ data: response });
        } catch (error) {
            console.error("RAG API Error:", error.message);
            res.status(500).json({ error: "Internal Server Error" });
        }
        });
          
    }
    setupDependencies() {
        // Add common dependencies to the manager.
        this.dependencyManager.addDependency('app', this.app);
        this.dependencyManager.addDependency('db', getDbConnection); // Add a database connection function.
        this.dependencyManager.addDependency('logger', logger);
    }

    async synchronizePluginsOnStartup() {
        if (PLUGIN_MANAGER === 'network') {
            console.log(`Synchronizing plugins for cluster "${CLUSTER_NAME}"...`);
            try {
                const keys = await redis.keys(`${PLUGIN_FILE_PREFIX}*`);
                for (const key of keys) {
                    const name = key.replace(PLUGIN_FILE_PREFIX, '');
                    const pluginData = await redis.hgetall(key);
    
                    if (pluginData.code && pluginData.config) {
                        const pluginCode = Buffer.from(pluginData.code, 'base64').toString('utf-8');
                        const pluginConfig = JSON.parse(pluginData.config);
    
                        // Dynamically load the plugin
                        loadPluginNetwork(name, pluginCode, pluginConfig);
                        console.log(`Plugin "${name}" synchronized successfully in cluster "${CLUSTER_NAME}".`);
                    }
                }
            } catch (err) {
                console.error(`Error during plugin synchronization in cluster "${CLUSTER_NAME}":`, err);
            }
        }
    }
    subscribeToPluginUpdates() {
        if (process.env.PLUGIN_MANAGER !== 'network') return;
    
        console.log(`Subscribing to plugin updates for cluster "${process.env.CLUSTER_NAME}"...`);
        this.redis.subscribe(`${process.env.CLUSTER_NAME}:plugins:update`, (err) => {
            if (err) {
                console.error(`Failed to subscribe to plugin updates: ${err.message}`);
            } else {
                console.log(`Subscribed to plugin updates for cluster "${process.env.CLUSTER_NAME}".`);
            }
        });
    
        this.redis.on('message', async (channel, message) => {
            if (channel === `${process.env.CLUSTER_NAME}:plugins:update`) {
                await this.handlePluginUpdate(message);
            }
        });
    }
    
    
    // Set up WebSocket server and handlers
    setupWebSocket() {
        // Store connected clients
        const clients = new Set();

        // Handle new WebSocket connections
        this.wss.on('connection', (ws, req) => {
            // Add client to set
            clients.add(ws);
            
            // Handle client messages
            ws.on('message', async (message) => {
                try {
                    const data = JSON.parse(message);
                    // Handle different message types
                    switch (data.type) {
                        case 'subscribe':
                            ws.subscribedChannels = ws.subscribedChannels || new Set();
                            ws.subscribedChannels.add(data.channel);
                            break;
                        case 'unsubscribe':
                            if (ws.subscribedChannels) {
                                ws.subscribedChannels.delete(data.channel);
                            }
                            break;
                        default:
                            console.warn('Unknown message type:', data.type);
                    }
                } catch (error) {
                    console.error('WebSocket message error:', error);
                    ws.send(JSON.stringify({
                        type: WS_EVENTS.ERROR,
                        error: 'Invalid message format'
                    }));
                }
            });

            // Handle client disconnection
            ws.on('close', () => {
                clients.delete(ws);
            });

            // Send initial connection success message
            ws.send(JSON.stringify({
                type: 'connected',
                timestamp: new Date().toISOString()
            }));
        });

        // Subscribe to Redis channels
        redisSubscriber.subscribe(
            REDIS_CHANNELS.DB_CHANGES,
            REDIS_CHANNELS.CACHE_UPDATES,
            REDIS_CHANNELS.CONFIG_CHANGES
        );

        // Handle Redis messages
        redisSubscriber.on('message', (channel, message) => {
            // Broadcast to relevant WebSocket clients
            const data = JSON.parse(message);
            clients.forEach(client => {
                if (client.readyState === WebSocket.OPEN &&
                    (!client.subscribedChannels || client.subscribedChannels.has(channel))) {
                    client.send(JSON.stringify({
                        type: this.getEventTypeForChannel(channel),
                        channel,
                        data
                    }));
                }
            });
        });
    }

    // Helper to map Redis channels to WebSocket event types
    getEventTypeForChannel(channel) {
        switch (channel) {
            case REDIS_CHANNELS.DB_CHANGES:
                return WS_EVENTS.DATABASE_CHANGE;
            case REDIS_CHANNELS.CACHE_UPDATES:
                return WS_EVENTS.CACHE_INVALIDATED;
            case REDIS_CHANNELS.CONFIG_CHANGES:
                return WS_EVENTS.CONFIG_UPDATED;
            default:
                return 'unknown';
        }
    }

    // Method to publish database changes
    async publishDatabaseChange(table, operation, data) {
        try {
            await redisPublisher.publish(REDIS_CHANNELS.DB_CHANGES, JSON.stringify({
                table,
                operation,
                data,
                timestamp: new Date().toISOString()
            }));
        } catch (error) {
            console.error('Error publishing database change:', error);
        }
    }

    // Method to publish cache updates
    async publishCacheInvalidation(key, reason) {
        try {
            await redisPublisher.publish(REDIS_CHANNELS.CACHE_UPDATES, JSON.stringify({
                key,
                reason,
                timestamp: new Date().toISOString()
            }));
        } catch (error) {
            console.error('Error publishing cache invalidation:', error);
        }
    }

    // Register analytics routes
    registerAnalyticsRoutes() {
        const analyticsRoutes = new AnalyticsRoutes(this.apiAnalytics);
        this.app.use('/analytics', authenticateMiddleware(true), analyticsRoutes.getRouter());
    }

    // Register development tools routes (only in development environment)
    registerDevTools() {
        if (process.env.NODE_ENV === 'development') {
            const devToolsRoutes = new DevToolsRoutes(this.devTools);
            this.app.use('/dev', authenticateMiddleware(true), devToolsRoutes.getRouter());
            console.log('Development tools enabled and routes registered');
        }
    }

    async start(callback) {
        process.on('uncaughtException', (error) => {
            logger.error('Uncaught Exception:', error);
            // Perform graceful shutdown
            this.shutdown(1);
        });

        process.on('unhandledRejection', (reason, promise) => {
            logger.error('Unhandled Rejection at:', promise, 'reason:', reason);
            // Perform graceful shutdown
            this.shutdown(1);
        });

        try {
            // Extract command-line arguments
            const args = process.argv.slice(2);
    
            // Check for valid parameters
            if (args.length > 0 && !args.includes('--build') && !args.includes('--init') && !args.includes('--generate-swagger')) {
                consolelog.log(
                    'Error: Invalid parameters provided. Please use one of the following:\n' +
                    '  --build   Build API configuration from the database.\n' +
                    '  --init    Initialize database tables.\n' +
                    '  --generate-swagger   Generate Swagger documentation.\n' +
                    'Or start the server without parameters to run normally.'
                );
                process.exit(1); // Exit with an error code
            }
            if (process.argv.includes('--build')) {
                await handleBuildCommand();
                exit();
            }

    
            // Handle the --generate-swagger flag
            if (args.includes('--generate-swagger')) {
                consolelog.log('Generating Swagger documentation...');
                const inputConfigPath = path.resolve(process.cwd(), './config/apiConfig.json');
                const outputSwaggerPath = path.resolve(process.cwd(), './swagger.json');
    
                try {
                    const apiConfig = JSON.parse(fs.readFileSync(inputConfigPath, 'utf-8'));
                    generateSwaggerDoc(apiConfig, outputSwaggerPath);
                    consolelog.log('Swagger documentation generated successfully. Exiting...');
                    process.exit(0);
                } catch (error) {
                    console.error(`Error generating Swagger: ${error.message}`);
                    process.exit(1);
                }
            }
    
            // Handle the --init flag
            if (args.includes('--init')) {
                consolelog.log('Initializing database tables...');
                await this.initializeTables();
                consolelog.log('Table initialization complete. Exiting...');
                process.exit(0);
            }
            clearRedisCache();
            // Load the API configuration
            this.apiConfig = await loadConfig();
            this.categorizedConfig = categorizeApiConfig(this.apiConfig);
            consolelog.log("Categorized config initialized:", this.categorizedConfig);
            // Broadcast initial configuration in network mode
            if (PLUGIN_MANAGER === 'network') {
                await broadcastConfigUpdate(this.apiConfig, this.categorizedConfig, globalContext);
                subscribeToConfigUpdates((updatedConfig) => {
                    this.apiConfig = updatedConfig.apiConfig;
                    this.categorizedConfig = updatedConfig.categorizedConfig;
                    globalContext.resources = updatedConfig.globalContext.resources || {};
                    console.log('Configuration updated from cluster.');
                });
            }
    
            // Set up other parts of the server
            this.setupDependencies();
            this.setupPluginLoader();
            autoloadPlugins(this.pluginManager);
            this.registerAnalyticsRoutes();
            this.registerDevTools();
            setupRag(this.apiConfig);
            extendContext();
            initializeRules();
            this.registerMiddleware();
            this.registerRoutes();
            this.registerProxyEndpoints();
            this.registerDynamicEndpoints();
            this.registerFileUploadEndpoints();
            this.registerStaticEndpoints();
            this.initializeOptionalModules(this.app);
            createGlobalValidationMiddleware();
    
            const preCache = process.env.DBPRECACHE === 'true' || false ;
            if(process.env.DBPRECACHE === 'true') {
                await preCacheGetEndpoints(this.categorizedConfig.databaseRoutes);
            }
            await this.setupGraphQL();
           
            this.setupReloadHandler(this.configPath);
            if(process.env.SOCKET_CLI) {
                this.setupSocketServer(); // Start the socket server
            }
  
            // Synchronize plugins and subscribe to updates
            await this.synchronizePluginsOnStartup();
            this.subscribeToPluginUpdates();

            this.app.get('/ui', cors(corsOptions), (req, res) => {
                res.sendFile(path.join(__dirname,'../ui/index.html'));
              });
            
            // Start the HTTP server (which includes WebSocket)
            this.httpServer.listen(this.port, () => {
                consolelog.log(`API server running on port ${this.port} (HTTP/WebSocket)`);
                if (callback) callback();
            });
    
            return this.app;
        } catch (error) {
            console.error('Failed to start server:', error);
        }
    }
    
   

    async shutdown(code = 0) {
        const consolelog = require('./modules/logger');
        try {
            consolelog.log('Initiating graceful shutdown...');

            // Cleanup CMS if initialized
            if (this.cmsManager) {
                try {
                    // await this.cmsManager.cleanup(); To be implemented.
                    consolelog.log('CMS module cleaned up successfully');
                } catch (error) {
                    consolelog.error('Error cleaning up CMS module:', error);
                }
            }

            // Close WebSocket server
            if (this.wss) {
                await new Promise((resolve) => {
                    this.wss.close(() => {
                        consolelog.log('WebSocket server closed');
                        resolve();
                    });
                });
            }
            
            // Close all connections
            const connections = await Promise.allSettled([
                this.redis.quit(),
                this.publisherRedis?.quit(),
                this.subscriberRedis?.quit(),
                redisPublisher.quit(),
                redisSubscriber.quit()
            ]);

            connections.forEach((result, index) => {
                if (result.status === 'rejected') {
                    consolelog.error(`Failed to close connection ${index}:`, result.reason);
                }
            });

            // Close the server
            if (this.server) {
                await new Promise((resolve) => {
                    this.server.close(resolve);
                });
            }

            // Close socket server if it exists
            if (this.socketServer) {
                await new Promise((resolve) => {
                    this.socketServer.close(resolve);
                });
            }

            consolelog.log('All connections closed successfully');
            consolelog.log('Graceful shutdown completed');

            // Ensure all logs are written before cleanup
            await new Promise(resolve => setTimeout(resolve, 500));

            // Cleanup logger as the final step
            if (consolelog.cleanup) {
                await consolelog.cleanup();
            }

            // Small delay to ensure logger cleanup is complete
            await new Promise(resolve => setTimeout(resolve, 100));
            
            process.exit(code);
        } catch (error) {
            // Log error before cleanup
            consolelog.error('Error during shutdown:', error);
            
            // Ensure error is logged before cleanup
            await new Promise(resolve => setTimeout(resolve, 500));
            
            // Cleanup logger
            if (consolelog.cleanup) {
                await consolelog.cleanup();
            }
            
            process.exit(1);
        }
    }
}




// Export the FlexAPIServer class
module.exports = { Adaptus2Server, authenticateMiddleware, aclMiddleware };

// Example: Create a new server instance and start it
if (require.main === module) {

    // Proceed to initialize and start the server
    const { Adaptus2Server } = require('./server');
    const server = new Adaptus2Server({
        port: process.env.PORT || 3000,
        configPath: './config/apiConfig.json',
    });

    server.start();

}<|MERGE_RESOLUTION|>--- conflicted
+++ resolved
@@ -1429,11 +1429,7 @@
             delete require.cache[require.resolve(rulesConfigPath)];
         }
         //DSLParser.autoRegisterFromContext(globalContext);
-<<<<<<< HEAD
-=======
         delete require.cache[require.resolve(rulesConfigPath)];
-
->>>>>>> 69caf90d
         const dslText = fs.readFileSync(rulesConfigPath, 'utf-8');
         
         // Use RuleEngine's fromDSL to initialize the engine properly
