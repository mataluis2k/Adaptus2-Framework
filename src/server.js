--- conflicted
+++ resolved
@@ -618,11 +618,7 @@
 
     // Serve static files
     console.log(`Registering static route: ${route} -> ${folderPath}`);
-<<<<<<< HEAD
-    app.use(route, cors(corsOptions), ...middlewares, express.static(folderPath));
-=======
-    app.use(route,cors(corsOptions), ...middlewares, express.static(folderPath));
->>>>>>> d59f581e
+    app.use(route, cors(corsOptions),cors(corsOptions), ...middlewares, express.static(folderPath));
 }
 
 const registerFileUploadEndpoint = (app, config) => {
@@ -984,160 +980,6 @@
         }
 
 
-<<<<<<< HEAD
-        app.get(route, cors(corsOptions),authenticateMiddleware(auth), aclMiddleware(acl), async (req, res) => {
-            try {
-                console.log('Incoming GET request:', {
-                    route,
-                    query: req.query,
-                });
-        
-                const connection = await getDbConnection(endpoint);
-                if (!connection) {
-                    console.error(`Database connection failed for ${endpoint.dbConnection}`);
-                    return res.status(500).json({ error: `Database connection failed for ${endpoint.dbConnection}` });
-                }
-        
-                // Sanitize and validate query parameters
-                const sanitizedQuery = Object.fromEntries(
-                    Object.entries(req.query).map(([key, value]) => [key, value.replace(/^['"]|['"]$/g, '')])
-                );
-        
-                // Extract pagination parameters with defaults
-                const limit = parseInt(sanitizedQuery.limit, 10) || 20;
-                const offset = parseInt(sanitizedQuery.offset, 10) || 0;
-                if (limit < 0 || offset < 0) {
-                    console.error('Invalid pagination parameters:', { limit, offset });
-                    return res.status(400).json({ error: 'Limit and offset must be non-negative integers' });
-                }
-        
-                // Check for keys and build WHERE clause dynamically
-                const queryKeys = endpoint.keys
-                    ? endpoint.keys.filter((key) => sanitizedQuery[key] !== undefined)
-                    : Object.keys(sanitizedQuery); // Use all query params if keys are not defined
-                const whereClause = queryKeys
-                    .map((key) => `${endpoint.dbTable}.${key} = ?`)
-                    .join(' AND ');
-                const params = queryKeys.map((key) => sanitizedQuery[key]);
-        
-                // Validate fields to select
-                const requestedFields = sanitizedQuery.fields
-                    ? sanitizedQuery.fields.split(',').filter((field) => endpoint.allowRead.includes(field))
-                    : endpoint.allowRead;
-                if (!requestedFields.length) {
-                    console.error('No valid fields requested:', sanitizedQuery.fields);
-                    return res.status(400).json({ error: 'No valid fields requested' });
-                }
-        
-                const fields = requestedFields.map((field) => `${endpoint.dbTable}.${field}`).join(', ');
-        
-                // Process relationships
-                let joinClause = '';
-                let relatedFields = '';
-                if (Array.isArray(endpoint.relationships)) {
-                    endpoint.relationships.forEach((rel) => {
-                        joinClause += ` LEFT JOIN ${rel.relatedTable} ON ${endpoint.dbTable}.${rel.foreignKey} = ${rel.relatedTable}.${rel.relatedKey}`;
-                        relatedFields += `, ${rel.fields.map((field) => `${rel.relatedTable}.${field}`).join(', ')}`;
-                    });
-                }
-        
-                const queryFields = `${fields}${relatedFields}`;
-        
-                // Generate the SQL query and cache key
-                const whereClauseString = whereClause ? `WHERE ${whereClause}` : '';
-                const dataQuery = `
-                    SELECT ${queryFields}
-                    FROM ${endpoint.dbTable}
-                    ${joinClause}
-                    ${whereClauseString}
-                    LIMIT ${limit} OFFSET ${offset}
-                `;
-                const countQuery = `
-                    SELECT COUNT(*) as totalCount
-                    FROM ${endpoint.dbTable}
-                    ${joinClause}
-                    ${whereClauseString}
-                `;
-                const cacheKey = `cache:${route}:${JSON.stringify(req.query)}`;
-        
-                // Caching logic
-                if (endpoint.cache === 1) {
-                    const cachedData = await redis.get(cacheKey);
-                    if (cachedData) {
-                        console.log('Cache hit for key:', cacheKey);
-                        return res.json(JSON.parse(cachedData));
-                    }
-                }
-        
-                console.log('Cache miss or cache disabled. Executing queries.');
-        
-                let totalCount = 0;
-                if (whereClauseString.trim() === "") {
-                    try {
-                        // Check if the approximate count table exists using information_schema
-                        const [tables] = await connection.execute(
-                            "SELECT TABLE_NAME FROM information_schema.tables WHERE table_schema = DATABASE() AND table_name = ?",
-                            ['table_stats']
-                        );
-                        if (tables.length > 0) {
-                            // Use approximate count from table_stats for large tables without filters
-                            const approxQuery = "SELECT row_count as totalCount FROM table_stats WHERE table_name = ?";
-                            try {
-                                const [approxResult] = await connection.execute(approxQuery, [endpoint.dbTable]);
-                                totalCount = approxResult[0]?.totalCount || 0;
-                            } catch (err) {
-                                // If error indicates that table_stats doesn't exist, fallback to exact count
-                                if (err && (err.code === 'ER_NO_SUCH_TABLE' || err.message.includes("doesn't exist"))) {
-                                    const [countResult] = await connection.execute(countQuery, params);
-                                    totalCount = countResult[0]?.totalCount || 0;
-                                } else {
-                                    throw err;
-                                }
-                            }
-                        } else {
-                            // Fallback to exact count if table_stats doesn't exist
-                            const [countResult] = await connection.execute(countQuery, params);
-                            totalCount = countResult[0]?.totalCount || 0;
-                        }
-                    } catch (err) {
-                        // On error, fallback to exact count
-                        const [countResult] = await connection.execute(countQuery, params);
-                        totalCount = countResult[0]?.totalCount || 0;
-                    }
-                } else {
-                    // Fallback to exact count when filtering is applied
-                    const [countResult] = await connection.execute(countQuery, params);
-                    totalCount = countResult[0]?.totalCount || 0;
-                }
-        
-                // Execute the data query
-                const [results] = await connection.execute(dataQuery, params);
-        
-                // Prepare the response
-                const response = {
-                    data: results,
-                    metadata: {
-                        totalRecords: totalCount,
-                        limit,
-                        offset,
-                        totalPages: Math.ceil(totalCount / limit),
-                    },
-                };
-        
-                // Cache the response if caching is enabled
-                if (endpoint.cache === 1) {
-                    console.log('Caching response for key:', cacheKey);
-                    await redis.set(cacheKey, JSON.stringify(response), 'EX', 300); // Cache for 5 minutes
-                }
-        
-                // Send the response
-                res.json(response);
-            } catch (error) {
-                console.error(`Error in GET ${route}:`, error.stack);
-                res.status(500).json({ error: error.message });
-            }
-        });
-=======
 // A helper function that parses filter parameters and builds SQL clauses.
 function buildFilterClause(filterObj, dbTable) {
     const whereParts = [];
@@ -1391,7 +1233,6 @@
     }
   );
   
->>>>>>> d59f581e
     
         
         // POST, PUT, DELETE endpoints (unchanged but dynamically registered based on allowMethods)
@@ -1873,17 +1714,13 @@
 
                 try {
                     switch (command) {
-<<<<<<< HEAD
                         case "requestLog":
                             const requestId = args[0];
                             // Look up complete log
                             const log = await requestLogger.getRequestLog(requestId);
                             socket.write(JSON.stringify(log));
                             break;
-                        case "SHUTDOWN":
-=======
                         case "shutdown":
->>>>>>> d59f581e
                             console.log("Shutting down server...");
                             socket.write(command);
                             await this.shutdown();                            
